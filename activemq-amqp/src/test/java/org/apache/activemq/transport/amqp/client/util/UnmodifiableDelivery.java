/**
 * Licensed to the Apache Software Foundation (ASF) under one or more
 * contributor license agreements.  See the NOTICE file distributed with
 * this work for additional information regarding copyright ownership.
 * The ASF licenses this file to You under the Apache License, Version 2.0
 * (the "License"); you may not use this file except in compliance with
 * the License.  You may obtain a copy of the License at
 *
 *      http://www.apache.org/licenses/LICENSE-2.0
 *
 * Unless required by applicable law or agreed to in writing, software
 * distributed under the License is distributed on an "AS IS" BASIS,
 * WITHOUT WARRANTIES OR CONDITIONS OF ANY KIND, either express or implied.
 * See the License for the specific language governing permissions and
 * limitations under the License.
 */
package org.apache.activemq.transport.amqp.client.util;

import org.apache.qpid.proton.amqp.transport.DeliveryState;
import org.apache.qpid.proton.engine.Delivery;
import org.apache.qpid.proton.engine.Link;
import org.apache.qpid.proton.engine.Receiver;
import org.apache.qpid.proton.engine.Record;
import org.apache.qpid.proton.engine.Sender;

/**
 * Unmodifiable Delivery wrapper used to prevent test code from accidentally
 * modifying Delivery state.
 */
public class UnmodifiableDelivery implements Delivery {

    private final Delivery delivery;

    public UnmodifiableDelivery(Delivery delivery) {
        this.delivery = delivery;
    }

    @Override
    public byte[] getTag() {
        return delivery.getTag();
    }

    @Override
    public Link getLink() {
        if (delivery.getLink() instanceof Sender) {
            return new UnmodifiableSender((Sender) delivery.getLink());
        } else if (delivery.getLink() instanceof Receiver) {
            return new UnmodifiableReceiver((Receiver) delivery.getLink());
        } else {
            throw new IllegalStateException("Delivery has unknown link type");
        }
    }

    @Override
    public DeliveryState getLocalState() {
        return delivery.getLocalState();
    }

    @Override
    public DeliveryState getRemoteState() {
        return delivery.getRemoteState();
    }

    @Override
    public int getMessageFormat() {
        return delivery.getMessageFormat();
    }

    @Override
    public void disposition(DeliveryState state) {
        throw new UnsupportedOperationException("Cannot alter the Delivery state");
    }

    @Override
    public void settle() {
        throw new UnsupportedOperationException("Cannot alter the Delivery state");
    }

    @Override
    public boolean isSettled() {
        return delivery.isSettled();
    }

    @Override
    public boolean remotelySettled() {
        return delivery.remotelySettled();
    }

    @Override
    public void free() {
        throw new UnsupportedOperationException("Cannot alter the Delivery state");
    }

    @Override
    public Delivery getWorkNext() {
        return new UnmodifiableDelivery(delivery.getWorkNext());
    }

    @Override
    public Delivery next() {
        return new UnmodifiableDelivery(delivery.next());
    }

    @Override
    public boolean isWritable() {
        return delivery.isWritable();
    }

    @Override
    public boolean isReadable() {
        return delivery.isReadable();
    }

    @Override
    public void setContext(Object o) {
        throw new UnsupportedOperationException("Cannot alter the Delivery state");
    }

    @Override
    public Object getContext() {
        return delivery.getContext();
    }

    @Override
    public boolean isUpdated() {
        return delivery.isUpdated();
    }

    @Override
    public void clear() {
        throw new UnsupportedOperationException("Cannot alter the Delivery state");
    }

    @Override
    public boolean isPartial() {
        return delivery.isPartial();
    }

    @Override
    public int pending() {
        return delivery.pending();
    }

    @Override
    public boolean isBuffered() {
        return delivery.isBuffered();
    }

    @Override
    public Record attachments() {
        return delivery.attachments();
    }

    @Override
    public DeliveryState getDefaultDeliveryState() {
        return delivery.getDefaultDeliveryState();
    }

    @Override
    public void setDefaultDeliveryState(DeliveryState state) {
        throw new UnsupportedOperationException("Cannot alter the Delivery");
    }
<<<<<<< HEAD
=======

    @Override
    public void setMessageFormat(int messageFormat) {
        throw new UnsupportedOperationException("Cannot alter the Delivery");
    }
>>>>>>> 27ce49f1
}<|MERGE_RESOLUTION|>--- conflicted
+++ resolved
@@ -160,12 +160,9 @@
     public void setDefaultDeliveryState(DeliveryState state) {
         throw new UnsupportedOperationException("Cannot alter the Delivery");
     }
-<<<<<<< HEAD
-=======
 
     @Override
     public void setMessageFormat(int messageFormat) {
         throw new UnsupportedOperationException("Cannot alter the Delivery");
     }
->>>>>>> 27ce49f1
 }