--- conflicted
+++ resolved
@@ -261,8 +261,6 @@
     public long getFramesOutput() {
         return transport.getFramesOutput();
     }
-<<<<<<< HEAD
-=======
 
     @Override
     public void setEmitFlowEventOnSend(boolean emitFlowEventOnSend) {
@@ -273,5 +271,4 @@
     public boolean isEmitFlowEventOnSend() {
         return transport.isEmitFlowEventOnSend();
     }
->>>>>>> 27ce49f1
 }