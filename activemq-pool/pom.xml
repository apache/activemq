<?xml version="1.0" encoding="UTF-8"?>
<!--
  Licensed to the Apache Software Foundation (ASF) under one or more
  contributor license agreements.  See the NOTICE file distributed with
  this work for additional information regarding copyright ownership.
  The ASF licenses this file to You under the Apache License, Version 2.0
  (the "License"); you may not use this file except in compliance with
  the License.  You may obtain a copy of the License at

  http://www.apache.org/licenses/LICENSE-2.0

  Unless required by applicable law or agreed to in writing, software
  distributed under the License is distributed on an "AS IS" BASIS,
  WITHOUT WARRANTIES OR CONDITIONS OF ANY KIND, either express or implied.
  See the License for the specific language governing permissions and
  limitations under the License.
-->
<project xmlns="http://maven.apache.org/POM/4.0.0" xmlns:xsi="http://www.w3.org/2001/XMLSchema-instance" xsi:schemaLocation="http://maven.apache.org/POM/4.0.0 http://maven.apache.org/maven-v4_0_0.xsd">

  <modelVersion>4.0.0</modelVersion>

  <parent>
    <groupId>org.apache.activemq</groupId>
    <artifactId>activemq-parent</artifactId>
<<<<<<< HEAD
    <version>5.12.4-SNAPSHOT</version>
=======
    <version>5.14.0-SNAPSHOT</version>
>>>>>>> 27ce49f1
  </parent>

  <artifactId>activemq-pool</artifactId>
  <name>ActiveMQ :: Pool</name>
  <description>ActiveMQ Pooled ConnectionFactory</description>

  <properties>
    <activemq.osgi.import.pkg>
      javax.transaction*;resolution:=optional,
      org.apache.activemq.jms.pool*;resolution:=optional,
      org.apache.activemq.ra*;resolution:=optional,
      org.apache.geronimo.transaction.manager*;resolution:=optional,
      *
    </activemq.osgi.import.pkg>
    <activemq.osgi.export>
      org.apache.activemq.pool*;version=${project.version};-noimport:=true,
    </activemq.osgi.export>
  </properties>

  <dependencies>

    <!-- =============================== -->
    <!-- Required Dependencies -->
    <!-- =============================== -->
    <dependency>
      <groupId>org.slf4j</groupId>
      <artifactId>slf4j-api</artifactId>
    </dependency>
    <dependency>
      <groupId>${project.groupId}</groupId>
      <artifactId>activemq-jms-pool</artifactId>
    </dependency>
    <dependency>
      <groupId>${project.groupId}</groupId>
      <artifactId>activemq-client</artifactId>
    </dependency>
    <dependency>
      <groupId>org.apache.geronimo.components</groupId>
      <artifactId>geronimo-transaction</artifactId>
      <optional>true</optional>
    </dependency>
    <dependency>
      <groupId>org.apache.geronimo.specs</groupId>
      <artifactId>geronimo-jta_1.0.1B_spec</artifactId>
    </dependency>
    <dependency>
      <groupId>org.apache.geronimo.specs</groupId>
      <artifactId>geronimo-annotation_1.0_spec</artifactId>
      <optional>true</optional>
    </dependency>
    <dependency>
      <groupId>org.apache.commons</groupId>
      <artifactId>commons-pool2</artifactId>
    </dependency>
    <dependency>
      <groupId>${project.groupId}</groupId>
      <artifactId>activemq-broker</artifactId>
      <scope>test</scope>
    </dependency>
    <dependency>
      <groupId>${project.groupId}</groupId>
      <artifactId>activemq-broker</artifactId>
      <type>test-jar</type>
      <scope>test</scope>
    </dependency>
    <dependency>
      <groupId>junit</groupId>
      <artifactId>junit</artifactId>
      <scope>test</scope>
    </dependency>
    <dependency>
      <groupId>org.slf4j</groupId>
      <artifactId>slf4j-log4j12</artifactId>
      <scope>test</scope>
    </dependency>
    <dependency>
      <groupId>log4j</groupId>
      <artifactId>log4j</artifactId>
      <scope>test</scope>
    </dependency>
  </dependencies>
  
  <profiles>
  	<profile>
      <id>activemq.tests-autoTransport</id>
      <activation>
        <property>
          <name>activemq.tests</name>
          <value>autoTransport</value>
        </property>
      </activation>
      <build>
        <plugins>
          <plugin>
            <artifactId>maven-surefire-plugin</artifactId>
            <configuration>
              <excludes>
                <exclude>**</exclude>
              </excludes>
            </configuration>
          </plugin>
        </plugins>
      </build>
    </profile>
  </profiles>

</project><|MERGE_RESOLUTION|>--- conflicted
+++ resolved
@@ -22,11 +22,7 @@
   <parent>
     <groupId>org.apache.activemq</groupId>
     <artifactId>activemq-parent</artifactId>
-<<<<<<< HEAD
-    <version>5.12.4-SNAPSHOT</version>
-=======
     <version>5.14.0-SNAPSHOT</version>
->>>>>>> 27ce49f1
   </parent>
 
   <artifactId>activemq-pool</artifactId>
