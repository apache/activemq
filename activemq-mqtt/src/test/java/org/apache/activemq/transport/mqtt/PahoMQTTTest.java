/*
 * Licensed to the Apache Software Foundation (ASF) under one or more
 * contributor license agreements.  See the NOTICE file distributed with
 * this work for additional information regarding copyright ownership.
 * The ASF licenses this file to You under the Apache License, Version 2.0
 * (the "License"); you may not use this file except in compliance with
 * the License.  You may obtain a copy of the License at
 *
 *      http://www.apache.org/licenses/LICENSE-2.0
 *
 * Unless required by applicable law or agreed to in writing, software
 * distributed under the License is distributed on an "AS IS" BASIS,
 * WITHOUT WARRANTIES OR CONDITIONS OF ANY KIND, either express or implied.
 * See the License for the specific language governing permissions and
 * limitations under the License.
 */
package org.apache.activemq.transport.mqtt;

import static org.junit.Assert.assertEquals;
import static org.junit.Assert.assertNotNull;
import static org.junit.Assert.assertNull;
import static org.junit.Assert.assertTrue;

<<<<<<< HEAD
import org.apache.activemq.ActiveMQConnection;
import org.apache.activemq.broker.region.Destination;
import org.apache.activemq.broker.region.RegionBroker;
import org.apache.activemq.command.ActiveMQQueue;
import org.apache.activemq.util.Wait;
import org.eclipse.paho.client.mqttv3.*;
import org.eclipse.paho.client.mqttv3.persist.MemoryPersistence;
import org.junit.Test;
import org.slf4j.Logger;
import org.slf4j.LoggerFactory;
=======
import java.nio.charset.StandardCharsets;
import java.util.concurrent.ArrayBlockingQueue;
import java.util.concurrent.BlockingQueue;
import java.util.concurrent.CountDownLatch;
import java.util.concurrent.TimeUnit;
import java.util.concurrent.atomic.AtomicInteger;
import java.util.concurrent.atomic.AtomicReference;
>>>>>>> 27ce49f1

import javax.jms.Message;
import javax.jms.MessageConsumer;
import javax.jms.MessageListener;
import javax.jms.Session;

import org.apache.activemq.ActiveMQConnection;
import org.apache.activemq.util.Wait;
import org.eclipse.paho.client.mqttv3.IMqttDeliveryToken;
import org.eclipse.paho.client.mqttv3.MqttCallback;
import org.eclipse.paho.client.mqttv3.MqttClient;
import org.eclipse.paho.client.mqttv3.MqttConnectOptions;
import org.eclipse.paho.client.mqttv3.MqttMessage;
import org.eclipse.paho.client.mqttv3.persist.MemoryPersistence;
import org.junit.Test;
import org.slf4j.Logger;
import org.slf4j.LoggerFactory;

public class PahoMQTTTest extends MQTTTestSupport {

    private static final Logger LOG = LoggerFactory.getLogger(PahoMQTTTest.class);

    protected MessageConsumer createConsumer(Session s, String topic) throws Exception {
        return s.createConsumer(s.createTopic(topic));
    }

<<<<<<< HEAD
    @Test(timeout = 300000)
=======
    @Test(timeout = 90000)
>>>>>>> 27ce49f1
    public void testLotsOfClients() throws Exception {

        final int CLIENTS = Integer.getInteger("PahoMQTTTest.CLIENTS", 100);
        LOG.info("Using: {} clients", CLIENTS);

        ActiveMQConnection activeMQConnection = (ActiveMQConnection) cf.createConnection();
        activeMQConnection.start();
        Session s = activeMQConnection.createSession(false, Session.AUTO_ACKNOWLEDGE);
        MessageConsumer consumer = createConsumer(s, "test");

        final AtomicInteger receiveCounter = new AtomicInteger();
        consumer.setMessageListener(new MessageListener() {
            @Override
            public void onMessage(Message message) {
                receiveCounter.incrementAndGet();
            }
        });

        final AtomicReference<Throwable> asyncError = new AtomicReference<Throwable>();
        final CountDownLatch connectedDoneLatch = new CountDownLatch(CLIENTS);
        final CountDownLatch disconnectDoneLatch = new CountDownLatch(CLIENTS);
        final CountDownLatch sendBarrier = new CountDownLatch(1);
        for (int i = 0; i < CLIENTS; i++) {
            Thread.sleep(10);
            new Thread(null, null, "client:" + i) {
                @Override
                public void run() {
                    try {
                        MqttClient client = new MqttClient("tcp://localhost:" + getPort(), Thread.currentThread().getName(), new MemoryPersistence());
                        client.connect();
                        connectedDoneLatch.countDown();
                        sendBarrier.await();
                        for (int i = 0; i < 10; i++) {
                            Thread.sleep(1000);
                            client.publish("test", "hello".getBytes(StandardCharsets.UTF_8), 1, false);
                        }
                        client.disconnect();
                        client.close();
                    } catch (Throwable e) {
                        e.printStackTrace();
                        asyncError.set(e);
                    } finally {
                        disconnectDoneLatch.countDown();
                    }
                }
            }.start();
        }

        connectedDoneLatch.await();
        assertNull("Async error: " + asyncError.get(), asyncError.get());
        sendBarrier.countDown();

        LOG.info("All clients connected... waiting to receive sent messages...");

        // We should eventually get all the messages.
        within(30, TimeUnit.SECONDS, new Task() {
            @Override
            public void run() throws Exception {
                assertTrue(receiveCounter.get() == CLIENTS * 10);
            }
        });

        LOG.info("All messages received.");

        disconnectDoneLatch.await();
        assertNull("Async error: " + asyncError.get(), asyncError.get());
    }

    @Test(timeout = 90000)
    public void testSendAndReceiveMQTT() throws Exception {

        ActiveMQConnection activeMQConnection = (ActiveMQConnection) cf.createConnection();
        activeMQConnection.start();
        Session s = activeMQConnection.createSession(false, Session.AUTO_ACKNOWLEDGE);
        MessageConsumer consumer = createConsumer(s, "test");

        MqttClient client = new MqttClient("tcp://localhost:" + getPort(), "clientid", new MemoryPersistence());
        client.connect();
        client.publish("test", "hello".getBytes(StandardCharsets.UTF_8), 1, false);

        Message msg = consumer.receive(100 * 5);
        assertNotNull(msg);

        client.disconnect();
    }

    @Test(timeout = 90000)
    public void testSubs() throws Exception {

        final DefaultListener listener = new DefaultListener();
        // subscriber connects and creates durable sub
        MqttClient client = createClient(false, "receive", listener);

        final String ACCOUNT_PREFIX = "test/";

        client.subscribe(ACCOUNT_PREFIX + "1/2/3");
        client.subscribe(ACCOUNT_PREFIX + "a/+/#");
        client.subscribe(ACCOUNT_PREFIX + "#");
        assertTrue(client.getPendingDeliveryTokens().length == 0);

        String expectedResult = "should get everything";
        client.publish(ACCOUNT_PREFIX + "1/2/3/4", expectedResult.getBytes(StandardCharsets.UTF_8), 0, false);

        // One delivery for topic  ACCOUNT_PREFIX + "#"
        String result = listener.messageQ.poll(20, TimeUnit.SECONDS);
        assertTrue(client.getPendingDeliveryTokens().length == 0);
        assertEquals(expectedResult, result);

        expectedResult = "should get everything";
        client.publish(ACCOUNT_PREFIX + "a/1/2", expectedResult.getBytes(StandardCharsets.UTF_8), 0, false);

        // One delivery for topic  ACCOUNT_PREFIX + "a/1/2"
        result = listener.messageQ.poll(20, TimeUnit.SECONDS);
        assertEquals(expectedResult, result);
        // One delivery for topic  ACCOUNT_PREFIX + "#"
        result = listener.messageQ.poll(20, TimeUnit.SECONDS);
        assertEquals(expectedResult, result);
        assertTrue(client.getPendingDeliveryTokens().length == 0);

        client.unsubscribe(ACCOUNT_PREFIX + "a/+/#");
        client.unsubscribe(ACCOUNT_PREFIX + "#");
        assertTrue(client.getPendingDeliveryTokens().length == 0);

        expectedResult = "should still get 1/2/3";
        client.publish(ACCOUNT_PREFIX + "1/2/3", expectedResult.getBytes(StandardCharsets.UTF_8), 0, false);

        // One delivery for topic  ACCOUNT_PREFIX + "1/2/3"
        result = listener.messageQ.poll(20, TimeUnit.SECONDS);
        assertEquals(expectedResult, result);
        assertTrue(client.getPendingDeliveryTokens().length == 0);

        client.disconnect();
        client.close();
    }

    @Test(timeout = 90000)
    public void testOverlappingTopics() throws Exception {

        final DefaultListener listener = new DefaultListener();
        // subscriber connects and creates durable sub
        MqttClient client = createClient(false, "receive", listener);

        final String ACCOUNT_PREFIX = "test/";

        // *****************************************
        // check a simple # subscribe works
        // *****************************************
        client.subscribe(ACCOUNT_PREFIX + "#");
        assertTrue(client.getPendingDeliveryTokens().length == 0);
        String expectedResult = "hello mqtt broker on hash";
        client.publish(ACCOUNT_PREFIX + "a/b/c", expectedResult.getBytes(StandardCharsets.UTF_8), 0, false);

        String result = listener.messageQ.poll(20, TimeUnit.SECONDS);
        assertEquals(expectedResult, result);
        assertTrue(client.getPendingDeliveryTokens().length == 0);

        expectedResult = "hello mqtt broker on a different topic";
        client.publish(ACCOUNT_PREFIX + "1/2/3/4/5/6", expectedResult.getBytes(StandardCharsets.UTF_8), 0, false);
        result = listener.messageQ.poll(20, TimeUnit.SECONDS);
        assertEquals(expectedResult, result);
        assertTrue(client.getPendingDeliveryTokens().length == 0);

        // *****************************************
        // now subscribe on a topic that overlaps the root # wildcard - we
        // should still get everything
        // *****************************************
        client.subscribe(ACCOUNT_PREFIX + "1/2/3");
        assertTrue(client.getPendingDeliveryTokens().length == 0);

        expectedResult = "hello mqtt broker on explicit topic";
        client.publish(ACCOUNT_PREFIX + "1/2/3", expectedResult.getBytes(StandardCharsets.UTF_8), 0, false);

        // One message from topic subscription on ACCOUNT_PREFIX + "#"
        result = listener.messageQ.poll(20, TimeUnit.SECONDS);
        assertEquals(expectedResult, result);

        // One message from topic subscription on ACCOUNT_PREFIX + "1/2/3"
        result = listener.messageQ.poll(20, TimeUnit.SECONDS);
        assertEquals(expectedResult, result);

        assertTrue(client.getPendingDeliveryTokens().length == 0);

        expectedResult = "hello mqtt broker on some other topic";
        client.publish(ACCOUNT_PREFIX + "a/b/c/d/e", expectedResult.getBytes(StandardCharsets.UTF_8), 0, false);
        result = listener.messageQ.poll(20, TimeUnit.SECONDS);
        assertEquals(expectedResult, result);
        assertTrue(client.getPendingDeliveryTokens().length == 0);

        // *****************************************
        // now unsub hash - we should only get called back on 1/2/3
        // *****************************************
        client.unsubscribe(ACCOUNT_PREFIX + "#");
        assertTrue(client.getPendingDeliveryTokens().length == 0);

        expectedResult = "this should not come back...";
<<<<<<< HEAD
        listener.result = null;
        client.publish(ACCOUNT_PREFIX + "1/2/3/4", expectedResult.getBytes(), 0, false);
        assertFalse(Wait.waitFor(new Wait.Condition() {
            @Override
            public boolean isSatisified() throws Exception {
                return listener.result != null;
            }
        }, TimeUnit.SECONDS.toMillis(5)));
        assertNull(listener.result);
        assertTrue(client.getPendingDeliveryTokens().length == 0);

        expectedResult = "this should not come back either...";
        listener.result = null;
        client.publish(ACCOUNT_PREFIX + "a/b/c", expectedResult.getBytes(), 0, false);
        assertFalse(Wait.waitFor(new Wait.Condition() {
            @Override
            public boolean isSatisified() throws Exception {
                return listener.result != null;
            }
        }, TimeUnit.SECONDS.toMillis(5)));
        assertNull(listener.result);
=======
        client.publish(ACCOUNT_PREFIX + "1/2/3/4", expectedResult.getBytes(StandardCharsets.UTF_8), 0, false);
        result = listener.messageQ.poll(3, TimeUnit.SECONDS);
        assertNull(result);
        assertTrue(client.getPendingDeliveryTokens().length == 0);

        expectedResult = "this should not come back either...";
        client.publish(ACCOUNT_PREFIX + "a/b/c", expectedResult.getBytes(StandardCharsets.UTF_8), 0, false);
        result = listener.messageQ.poll(3, TimeUnit.SECONDS);
        assertNull(result);
>>>>>>> 27ce49f1
        assertTrue(client.getPendingDeliveryTokens().length == 0);

        client.disconnect();
        client.close();
    }

    @Test(timeout = 90000)
    public void testCleanSession() throws Exception {
        String topic = "test";
        final DefaultListener listener = new DefaultListener();

        // subscriber connects and creates durable sub
        LOG.info("Connecting durable subscriber...");
        MqttClient client = createClient(false, "receive", listener);
        // subscribe and wait for the retain message to arrive
        LOG.info("Subscribing durable subscriber...");
        client.subscribe(topic, 1);
        assertTrue(client.getPendingDeliveryTokens().length == 0);
        disconnect(client);
        LOG.info("Disconnected durable subscriber.");

        // Publish message with QoS 1
        MqttClient client2 = createClient(true, "publish", listener);

        LOG.info("Publish message with QoS 1...");
        String expectedResult = "QOS 1 message";
        client2.publish(topic, expectedResult.getBytes(StandardCharsets.UTF_8), 1, false);
        waitForDelivery(client2);

        // Publish message with QoS 0
        LOG.info("Publish message with QoS 0...");
        expectedResult = "QOS 0 message";
        client2.publish(topic, expectedResult.getBytes(StandardCharsets.UTF_8), 0, false);
        waitForDelivery(client2);

        // subscriber reconnects
        LOG.info("Reconnecting durable subscriber...");
        MqttClient client3 = createClient(false, "receive", listener);

        LOG.info("Subscribing durable subscriber...");
        client3.subscribe(topic, 1);

        assertTrue(Wait.waitFor(new Wait.Condition() {
            @Override
            public boolean isSatisified() throws Exception {
                return listener.received.get() == 2;
            }
        }, TimeUnit.SECONDS.toMillis(15), TimeUnit.MILLISECONDS.toMillis(100)));
        assertEquals(2, listener.received.get());
        disconnect(client3);
        LOG.info("Disconnected durable subscriber.");

        // make sure we consumed everything
        assertTrue(listener.received.compareAndSet(2, 0));

        LOG.info("Reconnecting durable subscriber...");
        MqttClient client4 = createClient(false, "receive", listener);

        LOG.info("Subscribing durable subscriber...");
        client4.subscribe(topic, 1);
        TimeUnit.SECONDS.sleep(3);
        assertEquals(0, listener.received.get());

        client2.disconnect();
        client2.close();
        client4.disconnect();
        client4.close();
    }

    @Test(timeout = 90000)
    public void testClientIdSpecialChars() throws Exception {
        testClientIdSpecialChars(MqttConnectOptions.MQTT_VERSION_3_1);
        testClientIdSpecialChars(MqttConnectOptions.MQTT_VERSION_3_1_1);
    }

    protected void testClientId(String clientId, int mqttVersion, final DefaultListener clientAdminMqttCallback) throws Exception {
        MqttConnectOptions options1 = new MqttConnectOptions();
        options1.setCleanSession(false);
        options1.setUserName("client1");
        options1.setPassword("client1".toCharArray());
        options1.setMqttVersion(mqttVersion);
        final DefaultListener client1MqttCallback = new DefaultListener();
        MqttClient client1 = createClient(options1, clientId, client1MqttCallback);
        client1.setCallback(client1MqttCallback);

        String topic = "client1/" + clientId + "/topic";
        client1.subscribe(topic, 1);

        String message = "Message from client: " + clientId;
        client1.publish(topic, message.getBytes(StandardCharsets.UTF_8), 1, false);

        String result = client1MqttCallback.messageQ.poll(10, TimeUnit.SECONDS);
        assertEquals(message, result);
        assertEquals(1, client1MqttCallback.received.get());

        result = clientAdminMqttCallback.messageQ.poll(10, TimeUnit.SECONDS);
        assertEquals(message, result);

        assertTrue(client1.isConnected());
        client1.disconnect();
        client1.close();
    }

    protected void testClientIdSpecialChars(int mqttVersion) throws Exception {

        LOG.info("Test MQTT version {}", mqttVersion);
        MqttConnectOptions optionsAdmin = new MqttConnectOptions();
        optionsAdmin.setCleanSession(false);
        optionsAdmin.setUserName("admin");
        optionsAdmin.setPassword("admin".toCharArray());

        DefaultListener clientAdminMqttCallback = new DefaultListener();
        MqttClient clientAdmin = createClient(optionsAdmin, "admin", clientAdminMqttCallback);
        clientAdmin.subscribe("#", 1);

        testClientId(":%&&@.:llll", mqttVersion, clientAdminMqttCallback);
        testClientId("Consumer:id:AT_LEAST_ONCE", mqttVersion, clientAdminMqttCallback);
        testClientId("Consumer:qid:EXACTLY_ONCE:VirtualTopic", mqttVersion, clientAdminMqttCallback);
        testClientId("Consumertestmin:testst:AT_LEAST_ONCE.VirtualTopic::AT_LEAST_ONCE", mqttVersion, clientAdminMqttCallback);

        clientAdmin.disconnect();
        clientAdmin.close();
    }

    @Test(timeout = 300000)
    public void testClientIdSpecialChars() throws Exception {
        testClientIdSpecialChars(MqttConnectOptions.MQTT_VERSION_3_1);
        testClientIdSpecialChars(MqttConnectOptions.MQTT_VERSION_3_1_1);
    }

    protected void testClientId(String clientId, int mqttVersion, final DefaultListener clientAdminMqttCallback) throws Exception {
        MqttConnectOptions options1 = new MqttConnectOptions();
        options1.setCleanSession(false);
        options1.setUserName("client1");
        options1.setPassword("client1".toCharArray());
        options1.setMqttVersion(mqttVersion);
        final DefaultListener client1MqttCallback = new DefaultListener();
        MqttClient client1 = createClient(options1, clientId, client1MqttCallback);
        client1.setCallback(client1MqttCallback);

        String topic = "client1/" + clientId + "/topic";
        client1.subscribe(topic, 1);

        String message = "Message from client: " + clientId;
        client1.publish(topic, message.getBytes(), 1, false);


        assertTrue(Wait.waitFor(new Wait.Condition() {
            @Override
            public boolean isSatisified() throws Exception {
                return client1MqttCallback.result != null;
            }
        }, TimeUnit.SECONDS.toMillis(45), TimeUnit.MILLISECONDS.toMillis(200)));
        assertEquals(message, client1MqttCallback.result);
        assertEquals(1, client1MqttCallback.received);

        assertTrue(Wait.waitFor(new Wait.Condition() {
            @Override
            public boolean isSatisified() throws Exception {
                return clientAdminMqttCallback.result != null;
            }
        }, TimeUnit.SECONDS.toMillis(45), TimeUnit.MILLISECONDS.toMillis(200)));
        assertEquals(message, clientAdminMqttCallback.result);

        assertTrue(client1.isConnected());
        client1.disconnect();
    }

    protected void testClientIdSpecialChars(int mqttVersion) throws Exception {

        LOG.info("Test MQTT version {}", mqttVersion);
        MqttConnectOptions optionsAdmin = new MqttConnectOptions();
        optionsAdmin.setCleanSession(false);
        optionsAdmin.setUserName("admin");
        optionsAdmin.setPassword("admin".toCharArray());

        DefaultListener clientAdminMqttCallback = new DefaultListener();
        MqttClient clientAdmin = createClient(optionsAdmin, "admin", clientAdminMqttCallback);
        clientAdmin.subscribe("#", 1);

        testClientId(":%&&@.:llll", mqttVersion, clientAdminMqttCallback);
        testClientId("Consumer:id:AT_LEAST_ONCE", mqttVersion, clientAdminMqttCallback);
        testClientId("Consumer:qid:EXACTLY_ONCE:VirtualTopic", mqttVersion, clientAdminMqttCallback);
        testClientId("Consumertestmin:testst:AT_LEAST_ONCE.VirtualTopic::AT_LEAST_ONCE", mqttVersion, clientAdminMqttCallback);
    }


    protected MqttClient createClient(boolean cleanSession, String clientId, MqttCallback listener) throws Exception {
        MqttConnectOptions options = new MqttConnectOptions();
        options.setCleanSession(cleanSession);
        return createClient(options, clientId, listener);
    }

    protected MqttClient createClient(MqttConnectOptions options, String clientId, MqttCallback listener) throws Exception {
        final MqttClient client = new MqttClient("tcp://localhost:" + getPort(), clientId, new MemoryPersistence());
        client.setCallback(listener);
        client.connect(options);
        Wait.waitFor(new Wait.Condition() {
            @Override
            public boolean isSatisified() throws Exception {
                return client.isConnected();
            }
        }, TimeUnit.SECONDS.toMillis(15), TimeUnit.MILLISECONDS.toMillis(100));
        return client;
    }

    protected void disconnect(final MqttClient client) throws Exception {
        client.disconnect();
        client.close();
        Wait.waitFor(new Wait.Condition() {
            @Override
            public boolean isSatisified() throws Exception {
                return !client.isConnected();
            }
        }, TimeUnit.SECONDS.toMillis(15), TimeUnit.MILLISECONDS.toMillis(100));
    }

    protected void waitForDelivery(final MqttClient client) throws Exception {
        Wait.waitFor(new Wait.Condition() {
            @Override
            public boolean isSatisified() throws Exception {
                return client.getPendingDeliveryTokens().length == 0;
            }
        }, TimeUnit.SECONDS.toMillis(30), TimeUnit.MILLISECONDS.toMillis(100));
        assertTrue(client.getPendingDeliveryTokens().length == 0);
    }

    static class DefaultListener implements MqttCallback {

        final AtomicInteger received = new AtomicInteger();
        final BlockingQueue<String> messageQ = new ArrayBlockingQueue<String>(10);

        @Override
        public void connectionLost(Throwable cause) {
        }

        @Override
        public void messageArrived(String topic, MqttMessage message) throws Exception {
            LOG.info("Received: {}", message);
            received.incrementAndGet();
            messageQ.put(new String(message.getPayload(), StandardCharsets.UTF_8));
        }

        @Override
        public void deliveryComplete(IMqttDeliveryToken token) {
        }
    }
}<|MERGE_RESOLUTION|>--- conflicted
+++ resolved
@@ -21,18 +21,6 @@
 import static org.junit.Assert.assertNull;
 import static org.junit.Assert.assertTrue;
 
-<<<<<<< HEAD
-import org.apache.activemq.ActiveMQConnection;
-import org.apache.activemq.broker.region.Destination;
-import org.apache.activemq.broker.region.RegionBroker;
-import org.apache.activemq.command.ActiveMQQueue;
-import org.apache.activemq.util.Wait;
-import org.eclipse.paho.client.mqttv3.*;
-import org.eclipse.paho.client.mqttv3.persist.MemoryPersistence;
-import org.junit.Test;
-import org.slf4j.Logger;
-import org.slf4j.LoggerFactory;
-=======
 import java.nio.charset.StandardCharsets;
 import java.util.concurrent.ArrayBlockingQueue;
 import java.util.concurrent.BlockingQueue;
@@ -40,7 +28,6 @@
 import java.util.concurrent.TimeUnit;
 import java.util.concurrent.atomic.AtomicInteger;
 import java.util.concurrent.atomic.AtomicReference;
->>>>>>> 27ce49f1
 
 import javax.jms.Message;
 import javax.jms.MessageConsumer;
@@ -67,11 +54,7 @@
         return s.createConsumer(s.createTopic(topic));
     }
 
-<<<<<<< HEAD
-    @Test(timeout = 300000)
-=======
-    @Test(timeout = 90000)
->>>>>>> 27ce49f1
+    @Test(timeout = 90000)
     public void testLotsOfClients() throws Exception {
 
         final int CLIENTS = Integer.getInteger("PahoMQTTTest.CLIENTS", 100);
@@ -156,6 +139,7 @@
         assertNotNull(msg);
 
         client.disconnect();
+        client.close();
     }
 
     @Test(timeout = 90000)
@@ -267,29 +251,6 @@
         assertTrue(client.getPendingDeliveryTokens().length == 0);
 
         expectedResult = "this should not come back...";
-<<<<<<< HEAD
-        listener.result = null;
-        client.publish(ACCOUNT_PREFIX + "1/2/3/4", expectedResult.getBytes(), 0, false);
-        assertFalse(Wait.waitFor(new Wait.Condition() {
-            @Override
-            public boolean isSatisified() throws Exception {
-                return listener.result != null;
-            }
-        }, TimeUnit.SECONDS.toMillis(5)));
-        assertNull(listener.result);
-        assertTrue(client.getPendingDeliveryTokens().length == 0);
-
-        expectedResult = "this should not come back either...";
-        listener.result = null;
-        client.publish(ACCOUNT_PREFIX + "a/b/c", expectedResult.getBytes(), 0, false);
-        assertFalse(Wait.waitFor(new Wait.Condition() {
-            @Override
-            public boolean isSatisified() throws Exception {
-                return listener.result != null;
-            }
-        }, TimeUnit.SECONDS.toMillis(5)));
-        assertNull(listener.result);
-=======
         client.publish(ACCOUNT_PREFIX + "1/2/3/4", expectedResult.getBytes(StandardCharsets.UTF_8), 0, false);
         result = listener.messageQ.poll(3, TimeUnit.SECONDS);
         assertNull(result);
@@ -299,7 +260,6 @@
         client.publish(ACCOUNT_PREFIX + "a/b/c", expectedResult.getBytes(StandardCharsets.UTF_8), 0, false);
         result = listener.messageQ.poll(3, TimeUnit.SECONDS);
         assertNull(result);
->>>>>>> 27ce49f1
         assertTrue(client.getPendingDeliveryTokens().length == 0);
 
         client.disconnect();
@@ -424,69 +384,6 @@
         clientAdmin.close();
     }
 
-    @Test(timeout = 300000)
-    public void testClientIdSpecialChars() throws Exception {
-        testClientIdSpecialChars(MqttConnectOptions.MQTT_VERSION_3_1);
-        testClientIdSpecialChars(MqttConnectOptions.MQTT_VERSION_3_1_1);
-    }
-
-    protected void testClientId(String clientId, int mqttVersion, final DefaultListener clientAdminMqttCallback) throws Exception {
-        MqttConnectOptions options1 = new MqttConnectOptions();
-        options1.setCleanSession(false);
-        options1.setUserName("client1");
-        options1.setPassword("client1".toCharArray());
-        options1.setMqttVersion(mqttVersion);
-        final DefaultListener client1MqttCallback = new DefaultListener();
-        MqttClient client1 = createClient(options1, clientId, client1MqttCallback);
-        client1.setCallback(client1MqttCallback);
-
-        String topic = "client1/" + clientId + "/topic";
-        client1.subscribe(topic, 1);
-
-        String message = "Message from client: " + clientId;
-        client1.publish(topic, message.getBytes(), 1, false);
-
-
-        assertTrue(Wait.waitFor(new Wait.Condition() {
-            @Override
-            public boolean isSatisified() throws Exception {
-                return client1MqttCallback.result != null;
-            }
-        }, TimeUnit.SECONDS.toMillis(45), TimeUnit.MILLISECONDS.toMillis(200)));
-        assertEquals(message, client1MqttCallback.result);
-        assertEquals(1, client1MqttCallback.received);
-
-        assertTrue(Wait.waitFor(new Wait.Condition() {
-            @Override
-            public boolean isSatisified() throws Exception {
-                return clientAdminMqttCallback.result != null;
-            }
-        }, TimeUnit.SECONDS.toMillis(45), TimeUnit.MILLISECONDS.toMillis(200)));
-        assertEquals(message, clientAdminMqttCallback.result);
-
-        assertTrue(client1.isConnected());
-        client1.disconnect();
-    }
-
-    protected void testClientIdSpecialChars(int mqttVersion) throws Exception {
-
-        LOG.info("Test MQTT version {}", mqttVersion);
-        MqttConnectOptions optionsAdmin = new MqttConnectOptions();
-        optionsAdmin.setCleanSession(false);
-        optionsAdmin.setUserName("admin");
-        optionsAdmin.setPassword("admin".toCharArray());
-
-        DefaultListener clientAdminMqttCallback = new DefaultListener();
-        MqttClient clientAdmin = createClient(optionsAdmin, "admin", clientAdminMqttCallback);
-        clientAdmin.subscribe("#", 1);
-
-        testClientId(":%&&@.:llll", mqttVersion, clientAdminMqttCallback);
-        testClientId("Consumer:id:AT_LEAST_ONCE", mqttVersion, clientAdminMqttCallback);
-        testClientId("Consumer:qid:EXACTLY_ONCE:VirtualTopic", mqttVersion, clientAdminMqttCallback);
-        testClientId("Consumertestmin:testst:AT_LEAST_ONCE.VirtualTopic::AT_LEAST_ONCE", mqttVersion, clientAdminMqttCallback);
-    }
-
-
     protected MqttClient createClient(boolean cleanSession, String clientId, MqttCallback listener) throws Exception {
         MqttConnectOptions options = new MqttConnectOptions();
         options.setCleanSession(cleanSession);
