--- conflicted
+++ resolved
@@ -142,14 +142,6 @@
             }
             jmsConsumer.close();
 
-<<<<<<< HEAD
-            assertTrue("Queue should drain in time", Wait.waitFor(new Wait.Condition() {
-                @Override
-                public boolean isSatisified() throws Exception {
-                    return localQueueViewMBean.getQueueSize() == 0L && localQueueViewMBean.getDequeueCount() >= 2L;
-                }
-            }, 20000L, 200L));
-=======
             final Logger logger = LoggerFactory.getLogger(this.getClass());
             assertTrue("Queue should drain in time", Wait.waitFor(new Wait.Condition() {
                 @Override
@@ -159,7 +151,6 @@
                     return localQueueViewMBean.getQueueSize() == 0L && localQueueViewMBean.getDequeueCount() >= 2L;
                 }
             }, 60000L, 200L));
->>>>>>> 238a27f9
 
         } catch (Exception e) {
             fail(e.getMessage());
