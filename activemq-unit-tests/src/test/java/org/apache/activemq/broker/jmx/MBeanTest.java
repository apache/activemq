--- conflicted
+++ resolved
@@ -1629,11 +1629,7 @@
         }
     }
 
-<<<<<<< HEAD
-    public void testSubscriptionView() throws Exception {
-=======
     public void testTopicView() throws Exception {
->>>>>>> 27ce49f1
         connection = connectionFactory.createConnection();
         connection.setClientID("test");
         Session session = connection.createSession(false, Session.CLIENT_ACKNOWLEDGE);
@@ -1648,11 +1644,7 @@
         MessageConsumer consumer1 = session.createConsumer(singleTopic);
         MessageConsumer consumer2 = session.createConsumer(wildcardTopic);
 
-<<<<<<< HEAD
-        final ArrayList<Message> messages = new ArrayList<Message>();
-=======
         final ArrayList<Message> messages = new ArrayList<>();
->>>>>>> 27ce49f1
 
         MessageListener listener = new MessageListener() {
             @Override
@@ -1720,8 +1712,6 @@
             assertEquals(0, subscriberView.getDequeueCounter());
         }
     }
-<<<<<<< HEAD
-=======
 
     public void testSubscriptionView() throws Exception {
         connection = connectionFactory.createConnection();
@@ -1849,5 +1839,4 @@
         assertFalse(subscription.isRetroactive());
         assertTrue(subscription.isExclusive());
     }
->>>>>>> 27ce49f1
 }