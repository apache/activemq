<%--
    Licensed to the Apache Software Foundation (ASF) under one or more
    contributor license agreements.  See the NOTICE file distributed with
    this work for additional information regarding copyright ownership.
    The ASF licenses this file to You under the Apache License, Version 2.0
    (the "License"); you may not use this file except in compliance with
    the License.  You may obtain a copy of the License at

    http://www.apache.org/licenses/LICENSE-2.0

    Unless required by applicable law or agreed to in writing, software
    distributed under the License is distributed on an "AS IS" BASIS,
    WITHOUT WARRANTIES OR CONDITIONS OF ANY KIND, either express or implied.
    See the License for the specific language governing permissions and
    limitations under the License.
--%>
<html>
<head>
<c:set var="row" value="${requestContext.messageQuery.message}"/>
<c:set var="pageTitle" value="Message ${requestContext.messageQuery.id}"/>

<%@include file="decorators/head.jsp" %>
</head>
<body>

<%@include file="decorators/header.jsp" %>

<c:choose>
<c:when test="${empty row}">

<div>
No message could be found for ID <c:out value="${requestContext.messageQuery.id}"/>
</div>

</c:when>

<c:otherwise>

<table class="layout">
    <tr>
        <td class="layout"  valign="top">
            <table id="header" class="sortable autostripe">
                <thead>
                    <tr>
                        <th colspan="2">
                            Headers
                        </th>
                    </tr>
                </thead>
                <tbody>
                    <tr>
                        <td class="label" title="Unique Message ID for this message">Message ID</td>
                        <td><c:out value="${row.JMSMessageID}"/></td>
                    </tr>
                    <tr>
                        <td class="label">Destination</td>
                        <td><form:tooltip text="${row.JMSDestination}" length="50"/></td>
                    </tr>
                    <tr>
                        <td class="label" title="The ID used to correlate messages together in a conversation">Correlation ID</td>
                        <td><c:out value="${row.JMSCorrelationID}"/></td>
                    </tr>
                    <tr>
                        <td class="label" title="Message Group Identifier">Group</td>
                        <td><c:out value="${row.groupID}"/></td>
                    </tr>
                    <tr>
                        <td class="label" title="Message Group Sequence Number">Sequence</td>
                        <td><c:out value="${row.groupSequence}"/></td>
                    </tr>
                    <tr>
                        <td class="label">Expiration</td>
                        <td><c:out value="${row.JMSExpiration}"/></td>
                    </tr>
                    <tr>
                        <td class="label">Persistence</td>
                        <td><jms:persistent message="${row}"/></td>
                    </tr>
                    <tr>
                        <td class="label">Priority</td>
                        <td><c:out value="${row.JMSPriority}"/></td>
                    </tr>
                    <tr>
                        <td class="label">Redelivered</td>
                        <td><c:out value="${row.JMSRedelivered}"/></td>
                    </tr>
                    <tr>
                        <td class="label">Reply To</td>
                        <td><c:out value="${row.JMSReplyTo}"/></td>
                    </tr>
                    <tr>
                        <td class="label">Timestamp</td>
                        <td><jms:formatTimestamp timestamp="${row.JMSTimestamp}"/></td>
                    </tr>
                    <tr>
                        <td class="label">Type</td>
                        <td><c:out value="${row.JMSType}"/></td>
                    </tr>
                </tbody>
            </table>
        </td>

        <td  class="layout" valign="top">
            <table id="properties" class="sortable autostripe">
                <thead>
                    <tr>
                        <th colspan="2">
                            Properties
                        </th>
                    </tr>
                </thead>
                <tbody>
                   <form:forEachMapEntry items="${requestContext.messageQuery.propertiesMap}" var="prop">
                        <tr>
                            <td class="label"><c:out value="${prop.key}"/></td>
                            <td><c:out value="${prop.value}"/></td>
                        </tr>
                    </form:forEachMapEntry>
                </tbody>
            </table>
        </td>
    </tr>
    <tr>
        <td class="layout" colspan="2">
            <table id="body" width="100%">
                <thead>
                    <tr>
                        <th colspan="2">
                            Message Actions
                        </th>
                    </tr>
                </thead>
                <tbody>
                    <tr>
                        <td colspan="2"><a href="<c:out value='deleteMessage.action?JMSDestination=${requestContext.messageQuery.JMSDestination}&messageId=${row.JMSMessageID}&secret=${sessionScope["secret"]}' />" onclick="return confirm('Are you sure you want to delete the message?')" >Delete</a></td>
                    </tr>
<<<<<<< HEAD
                    <c:set var="queueName" value="${requestContext.messageQuery.JMSDestination}"/>
                    <c:set var="queueNameSubStr" value="${fn:substring(queueName, 0, 4)}" />
                    <c:if test="${queueNameSubStr eq 'DLQ.' || queueNameSubStr eq 'DLT.'}">
                        <c:if test="${queueNameSubStr eq 'DLQ.'}">
                            <c:set var="moveToQueue" value="${fn:replace(queueName, 'DLQ.', '')}" />
                        </c:if>
                        <c:if test="${queueNameSubStr eq 'DLT.'}">
                            <c:set var="moveToQueue" value="${fn:replace(queueName, 'DLT.', '')}" />
                        </c:if>
                        <tr>
                            <td colspan="2">
                                <a href="<c:url value="moveMessage.action">
                                             <c:param name="destination" value="${moveToQueue}" />
                                             <c:param name="JMSDestination" value="${requestContext.messageQuery.JMSDestination}" />
                                             <c:param name="messageId" value="${row.JMSMessageID}" />
                                             <c:param name="JMSDestinationType" value="queue" />
                                             <c:param name="secret" value='${sessionScope["secret"]}' />
                                         </c:url>"
                                         onclick="return confirm('Are you sure you want to retry this message on queue://<c:out value="${moveToQueue}"/>?')"
                                         title="Move to <c:out value="$moveToQueue" /> to attempt reprocessing">Retry</a>
=======
                    <c:if test="${requestContext.messageQuery.isDLQ() || requestContext.messageQuery.JMSDestination eq 'ActiveMQ.DLQ'}">
                    	<tr>
                    		<td>
                    	 		<a href="<c:url value="retryMessage.action">
                                          <c:param name="JMSDestination" value="${requestContext.messageQuery.JMSDestination}" />
                                          <c:param name="messageId" value="${row.JMSMessageID}" />
                                          <c:param name="JMSDestinationType" value="queue" />
                                          <c:param name="secret" value='${sessionScope["secret"]}' />
                                      </c:url>"
                                      onclick="return confirm('Are you sure you want to retry this message?')"
                                     title="Retry - attempt reprocessing on original destination">Retry</a>
>>>>>>> 27ce49f1
                            </td>
                       </tr>
                    </c:if>
                    <tr class="odd">
                    <td><a href="<c:out value="javascript:confirmAction('queue', 'copyMessage.action?destination=%target%&JMSDestination=${requestContext.messageQuery.JMSDestination}&messageId=${row.JMSMessageID}&JMSDestinationType=queue&secret=${sessionScope['secret']}"/>')">Copy</a></td>
                        <td rowspan="2">
                            <select id="queue">
                                <option value=""> -- Please select --</option>
                                <c:forEach items="${requestContext.brokerQuery.queues}" var="queues">
                                    <c:if test="${queues.name != requestContext.messageQuery.JMSDestination}">
                                    <option value="<c:out value="${queues.name}" />"><form:short text="${queues.name}" length="80"/></option>
                                    </c:if>
                                </c:forEach>
                            </select>
                        </td>

                    </tr>
                    <tr class="odd">
                        <td><a href="<c:out value="javascript:confirmAction('queue', 'moveMessage.action?destination=%target%&JMSDestination=${requestContext.messageQuery.JMSDestination}&messageId=${row.JMSMessageID}&JMSDestinationType=queue&secret=${sessionScope['secret']}"/>')"
                            >Move</a></td>
                    </tr>
                </tbody>
            </table>
        </td>
    </tr>
    <tr>
        <td class="layout" colspan="2">
            <table id="body" width="100%">
                <thead>
                    <tr>
                        <th>
                            Message Details
                        </th>
                    </tr>
                </thead>
                <tbody>
                    <tr>
                        <td><div class="message"><pre class="prettyprint"><c:out value="${requestContext.messageQuery.body}"/></pre></div></td>
                    </tr>
                </tbody>
            </table>
        </td>
    </tr>
</table>

</c:otherwise>
</c:choose>

<script type="text/javascript">
function sortSelect(selElem) {
        var tmpAry = new Array();
        for (var i=0;i<selElem.options.length;i++) {
            tmpAry[i] = new Array();
            tmpAry[i][0] = selElem.options[i].text;
            tmpAry[i][1] = selElem.options[i].value;
        }
        tmpAry.sort();
        while (selElem.options.length > 0) {
            selElem.options[0] = null;
        }
        for (var i=0;i<tmpAry.length;i++) {
            var op = new Option(tmpAry[i][0], tmpAry[i][1]);
            selElem.options[i] = op;
        }
        return;
}

function selectOptionByText (selElem, selText) {
    var iter = 0;
    while ( iter < selElem.options.length ) {
        if ( selElem.options[iter].text === selText ) {
            selElem.selectedIndex = iter;
            break;
        }
        iter++;
    }
}

window.onload=function() {
	sortSelect( document.getElementById('queue') );
	selectOptionByText( document.getElementById('queue'), "-- Please select --" );
}
</script>


<%@include file="decorators/footer.jsp" %>


</body>
</html>
<|MERGE_RESOLUTION|>--- conflicted
+++ resolved
@@ -134,28 +134,6 @@
                     <tr>
                         <td colspan="2"><a href="<c:out value='deleteMessage.action?JMSDestination=${requestContext.messageQuery.JMSDestination}&messageId=${row.JMSMessageID}&secret=${sessionScope["secret"]}' />" onclick="return confirm('Are you sure you want to delete the message?')" >Delete</a></td>
                     </tr>
-<<<<<<< HEAD
-                    <c:set var="queueName" value="${requestContext.messageQuery.JMSDestination}"/>
-                    <c:set var="queueNameSubStr" value="${fn:substring(queueName, 0, 4)}" />
-                    <c:if test="${queueNameSubStr eq 'DLQ.' || queueNameSubStr eq 'DLT.'}">
-                        <c:if test="${queueNameSubStr eq 'DLQ.'}">
-                            <c:set var="moveToQueue" value="${fn:replace(queueName, 'DLQ.', '')}" />
-                        </c:if>
-                        <c:if test="${queueNameSubStr eq 'DLT.'}">
-                            <c:set var="moveToQueue" value="${fn:replace(queueName, 'DLT.', '')}" />
-                        </c:if>
-                        <tr>
-                            <td colspan="2">
-                                <a href="<c:url value="moveMessage.action">
-                                             <c:param name="destination" value="${moveToQueue}" />
-                                             <c:param name="JMSDestination" value="${requestContext.messageQuery.JMSDestination}" />
-                                             <c:param name="messageId" value="${row.JMSMessageID}" />
-                                             <c:param name="JMSDestinationType" value="queue" />
-                                             <c:param name="secret" value='${sessionScope["secret"]}' />
-                                         </c:url>"
-                                         onclick="return confirm('Are you sure you want to retry this message on queue://<c:out value="${moveToQueue}"/>?')"
-                                         title="Move to <c:out value="$moveToQueue" /> to attempt reprocessing">Retry</a>
-=======
                     <c:if test="${requestContext.messageQuery.isDLQ() || requestContext.messageQuery.JMSDestination eq 'ActiveMQ.DLQ'}">
                     	<tr>
                     		<td>
@@ -167,7 +145,6 @@
                                       </c:url>"
                                       onclick="return confirm('Are you sure you want to retry this message?')"
                                      title="Retry - attempt reprocessing on original destination">Retry</a>
->>>>>>> 27ce49f1
                             </td>
                        </tr>
                     </c:if>
