--- conflicted
+++ resolved
@@ -16,33 +16,39 @@
 --%>
 <html>
 <head>
-<<<<<<< HEAD
+<c:set var="pageTitle" value="Browse ${requestContext.queueBrowser.JMSDestination}"/>
+
+<%@include file="decorators/head.jsp" %>
 <title>Browse <form:short text="${requestContext.queueBrowser.JMSDestination}"/></title>
 
 <script type="text/javascript" src="js/jmsQueueBrowser.js"></script>
+
+<style type="text/css">
+
+// This will prevent a bug that exist in firefox for pagination
+.pagination {
+	margin: 0px !important;
+}
+
+</style>
 <!-- BOOTSTRAP CSS LIBRARY -->
-<link rel="stylesheet" href="//netdna.bootstrapcdn.com/bootstrap/3.1.0/css/bootstrap.min.css">
-<link rel="stylesheet" href="//netdna.bootstrapcdn.com/bootstrap/3.1.0/css/bootstrap-theme.min.css">
-<script src="//netdna.bootstrapcdn.com/bootstrap/3.1.0/js/bootstrap.min.js"></script>
 <!-- TODO: REMOVE @import url('/admin/styles/sorttable.css'); -->
 <!-- GOOGLE FONTS -->
-<link href='http://fonts.googleapis.com/css?family=Open+Sans+Condensed:300' rel='stylesheet' type='text/css'>
-<style type="text/css">
-    body {
-        font-family: 'Open Sans Condensed', sans-serif;
-    }
-</style>
-
+ 
+
+<%@include file="decorators/header.jsp" %>
 
 
 </head>
 <body>
 
+<input type="hidden" name="secret" id="secret" value='${sessionScope["secret"]}' />
+
 <!-- Start Of Panel -->
 <div class="panel" style="width:800px;">
 
 <blockquote class="bs-callout"><h3>JMS Messages in Queue: <form:tooltip text="${requestContext.queueBrowser.JMSDestination}"/>
-<small>1-100 of 10,000 messages</small></h3></blockquote>
+<small> 1 - 100 of 10,000 messages</small></h3></blockquote>
 <div id="pageIndicator"></div>
 
 
@@ -56,64 +62,15 @@
     </div>
 </div>
 
-=======
-<c:set var="pageTitle" value="Browse ${requestContext.queueBrowser.JMSDestination}"/>
-
-<%@include file="decorators/head.jsp" %>
-</head>
-<body>
-
-<%@include file="decorators/header.jsp" %>
-
-
-
-<h2>Browse <form:tooltip text="${requestContext.queueBrowser.JMSDestination}"/></h2>
-
-<table id="messages" class="sortable autostripe">
-<thead>
-<tr>
-<th>Message ID</th>
-<th>Correlation ID</th>
-<th>Persistence</th>
-<th>Priority</th>
-<th>Redelivered</th>
-<th>Reply To</th>
-<th>Timestamp</th>
-<th>Type</th>
-<th>Operations</th>
-</tr>
-</thead>
-<tbody>
-<jms:forEachMessage queueBrowser="${requestContext.queueBrowser.browser}" var="row">
-<tr>
-<td><a href="<c:url value="message.jsp">
-                 <c:param name="id" value="${row.JMSMessageID}" />
-                 <c:param name="JMSDestination" value="${requestContext.queueBrowser.JMSDestination}"/></c:url>"
-    title="${row.properties}">${row.JMSMessageID}</a></td>
-<td><c:out value="${row.JMSCorrelationID}"/></td>
-<td><jms:persistent message="${row}"/></td>
-<td><c:out value="${row.JMSPriority}"/></td>
-<td><c:out value="${row.JMSRedelivered}"/></td>
-<td><c:out value="${row.JMSReplyTo}"/></td>
-<td><jms:formatTimestamp timestamp="${row.JMSTimestamp}"/></td>
-<td><c:out value="${row.JMSType}"/></td>
-<td>
-    <a href="<c:url value="deleteMessage.action">
-                 <c:param name="JMSDestination" value="${requestContext.queueBrowser.JMSDestination}"/>
-                 <c:param name="messageId" value="${row.JMSMessageID}"/>
-                 <c:param name="secret" value='${sessionScope["secret"]}'/></c:url>">Delete</a>
-</td>
-</tr>
-</jms:forEachMessage>
-</tbody>
->>>>>>> afded924
 </table>
 <!-- PAGINATION -->
 
-<div class="pagination" style="margin:auto 500px;">
+<div class="pagination" style="width:100%;">
                     <div class="pages" id="page" style="padding-bottom: 90px;">
                         <ul class="pagination" >
-                            <li><a href="#" onclick="prev()" id="prev" class="prev off" data-original-title=""><i class="glyphicon glyphicon-chevron-left"></i></a></li>
+                            <li>
+                            	<a href="#" onclick="prev()" id="prev" class="prev off" data-original-title="">Prev</a>
+                            </li>
                             <li>
                                 <a class="active" onclick="fetchResults(1)" href="#1" data-original-title="">1</a>
                             </li>
@@ -145,7 +102,7 @@
                                 <a onclick="fetchResults(10)" href="#10" data-original-title="">10</a>
                             </li>
                             <li>
-                                <a href="#" onclick="next()" id="next" class="next" data-original-title=""><i class="glyphicon glyphicon-chevron-right"></i></a>
+                                <a href="#" onclick="next()" id="next" class="next" data-original-title="">Next</a>
                             </li>
                         </ul>
 
@@ -158,11 +115,13 @@
 <a href="queueConsumers.jsp?JMSDestination=<c:out value="${requestContext.queueBrowser.JMSDestination}"/>">View Consumers</a>
 </div>
 
-<<<<<<< HEAD
 
 <script type="text/javascript">
     (function(_){
 
+	_.sec='${sessionScope["secret"]}';
+
+    	
         if( !!! QueryStringHelper.toJSON().page){
              location.replace(location.origin + location.pathname +"?JMSDestination="+QueryStringHelper.toJSON().JMSDestination+"&page=" + 1 );
         }
@@ -177,9 +136,24 @@
                        var e = Number(QueryStringHelper.toJSON().page);
                        var last = e * 100;
                        var start = last - 100;
-                       var total=data.value.TotalMessageCount;
-                       _.totalPages=data.value.TotalMessageCount;
-
+                      
+                       var total = data.value.TotalMessageCount;
+                       _.totalPages = data.value.TotalMessageCount;
+
+   						// Checking if we have < 100 messags
+   						 if( total == 0 ){
+                            throw "Error: No messages in the queue";
+                     	} else if(total < 100){
+							start =0;
+							last = total;
+   	   					} else if ( start >= total &&  last > total ){
+                            throw "Error: No messages on this page ";
+                     	} else if ( start < total && last > total ) {
+                            start = ( last - total ) + start ;
+                     	}
+	   					
+
+                       
                        if ( PaginQueue.isHead() ) {
                               PaginQueue.moveCurLine(1);
                               PaginQueue.setupNav();
@@ -188,18 +162,13 @@
                               PaginQueue.setupNav();
                        }
 
-
-                         //Exception cases:
-                         if( total == 0 ){
-                                throw "Error: No messages in the queue";
-                         } else if ( start >= total &&  last > total ){
-                                throw "Error: No messages on this page ";
-                         } else if ( start < total && last > total ) {
-                                start = ( last - total ) + start ;
-                         }
-
-                       $(".bs-callout small").html(start+" of "+last +" messages of "+ total);
-
+						
+                      if(total===1){
+                    	  $(".bs-callout small").html("1 of 1 messages of 1");
+                      } else {
+                    	  $(".bs-callout small").html(start+" of "+last +" messages of "+ total);
+                      }
+                     
                        var z = new JMSQueueBrowser(QueryStringHelper.toJSON().JMSDestination, Number(QueryStringHelper.toJSON().page), data.value.TotalMessageCount, function (data) {
                            z.empty();
                            $(".progress").hide();
@@ -230,9 +199,7 @@
 
     })(this);
     </script>
-=======
 <%@include file="decorators/footer.jsp" %>
 
->>>>>>> afded924
 </body>
 </html>
