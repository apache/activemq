<%--
    Licensed to the Apache Software Foundation (ASF) under one or more
    contributor license agreements.  See the NOTICE file distributed with
    this work for additional information regarding copyright ownership.
    The ASF licenses this file to You under the Apache License, Version 2.0
    (the "License"); you may not use this file except in compliance with
    the License.  You may obtain a copy of the License at
   
    http://www.apache.org/licenses/LICENSE-2.0
   
    Unless required by applicable law or agreed to in writing, software
    distributed under the License is distributed on an "AS IS" BASIS,
    WITHOUT WARRANTIES OR CONDITIONS OF ANY KIND, either express or implied.
    See the License for the specific language governing permissions and
    limitations under the License.
--%>
<html>
<head>
<c:set var="pageTitle" value="Queues"/>

<%@include file="decorators/head.jsp" %>
</head>
<body>

<<<<<<< HEAD
<div style="width:60%;" class="form-group" role="form">
<form action="createDestination.action" method="post" class="form-horizontal">
=======
<%@include file="decorators/header.jsp" %>

<div>
<form action="createDestination.action" method="post">
>>>>>>> afded924
    <input type="hidden" name="JMSDestinationType" value="queue"/>
    <input type="hidden" name="secret" value="<c:out value='${sessionScope["secret"]}'/>"/>

    <label name="destination" class="control-label" style="font-size:15px; padding:20px 0px;">Queue Name: </label>
    <input type="text" class="form-control"  name="JMSDestination" value=""/>

    <input type="submit" class="btn" value="Create" style="margin:20px 0px;"/>
</form>
</div>


<h2>Queues</h2>

<table id="queues" class="table table-striped">
<thead>
<tr>
<th>Name</th>
<th>Number Of Pending Messages</th>
<th>Number Of Consumers</th>
<th>Messages Enqueued</th>
<th>Messages Dequeued</th>
<th>Views</th>
<th>Operations</th>
</tr>
</thead>
<tbody>
<c:forEach items="${requestContext.brokerQuery.queues}" var="row">

<tr>
<td><a href="<c:url value="browse.jsp">
                        <c:param name="JMSDestination" value="${row.name}" /></c:url>"><form:tooltip text="${row.name}" length="50"/></a></td>
<td>${row.queueSize}</td>
<td>${row.consumerCount}</td>
<td>${row.enqueueCount}</td>
<td>${row.dequeueCount}</td>
<td>
    <a href="<c:url value="browse.jsp">
                   <c:param name="JMSDestination" value="${row.name}" /></c:url>">Browse</a>
	<a href="<c:url value="queueConsumers.jsp">
	                <c:param name="JMSDestination" value="${row.name}" /></c:url>">Active Consumers</a><br/>
    <a href="queueBrowse/<form:escape text="${row.name}" />?view=rss&feedType=atom_1.0" title="Atom 1.0"><img src="images/feed_atom.png"/></a>
    <a href="queueBrowse/<form:escape text="${row.name}" />?view=rss&feedType=rss_2.0" title="RSS 2.0"><img src="images/feed_rss.png"/></a>
</td>
<td>
    <a href="<c:url value="send.jsp">
                    <c:param name="JMSDestination" value="${row.name}" />
                    <c:param name="JMSDestinationType" value="queue"/></c:url>">Send To</a>
    <a href="<c:url value="purgeDestination.action">
                    <c:param name="JMSDestination" value="${row.name}" />
                    <c:param name="JMSDestinationType" value="queue"   />
                    <c:param name="secret" value='${sessionScope["secret"]}'/></c:url>">Purge</a>
    <a href="<c:url value="deleteDestination.action">
                    <c:param name="JMSDestination" value="${row.name}" />
                    <c:param name="JMSDestinationType" value="queue"   />
                    <c:param name="secret" value='${sessionScope["secret"]}'/></c:url>">Delete</a>
</td>
</tr>
</c:forEach>
</tbody>
</table>

<%@include file="decorators/footer.jsp" %>

</body>
</html>
	<|MERGE_RESOLUTION|>--- conflicted
+++ resolved
@@ -21,16 +21,10 @@
 <%@include file="decorators/head.jsp" %>
 </head>
 <body>
+<%@include file="decorators/header.jsp" %>
 
-<<<<<<< HEAD
 <div style="width:60%;" class="form-group" role="form">
 <form action="createDestination.action" method="post" class="form-horizontal">
-=======
-<%@include file="decorators/header.jsp" %>
-
-<div>
-<form action="createDestination.action" method="post">
->>>>>>> afded924
     <input type="hidden" name="JMSDestinationType" value="queue"/>
     <input type="hidden" name="secret" value="<c:out value='${sessionScope["secret"]}'/>"/>
 
@@ -61,7 +55,7 @@
 
 <tr>
 <td><a href="<c:url value="browse.jsp">
-                        <c:param name="JMSDestination" value="${row.name}" /></c:url>"><form:tooltip text="${row.name}" length="50"/></a></td>
+            <c:param name="JMSDestination" value="${row.name}" /></c:url>"><form:tooltip text="${row.name}" length="50"/></a></td>
 <td>${row.queueSize}</td>
 <td>${row.consumerCount}</td>
 <td>${row.enqueueCount}</td>
