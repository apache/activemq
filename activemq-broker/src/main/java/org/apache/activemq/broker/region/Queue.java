--- conflicted
+++ resolved
@@ -2436,25 +2436,6 @@
         Subscription sub = getMatchingSubscription(messageDispatchNotification);
         if (sub != null) {
             MessageReference message = getMatchingMessage(messageDispatchNotification);
-
-            pagedInMessagesLock.writeLock().lock();
-            try {
-                if (!pagedInMessages.contains(message)) {
-                    pagedInMessages.addMessageLast(message);
-                }
-            } finally {
-                pagedInMessagesLock.writeLock().unlock();
-            }
-
-            pagedInPendingDispatchLock.writeLock().lock();
-            try {
-                if (dispatchPendingList.contains(message)) {
-                    dispatchPendingList.remove(message);
-                }
-            } finally {
-                pagedInPendingDispatchLock.writeLock().unlock();
-            }
-
             sub.add(message);
             sub.processMessageDispatchNotification(messageDispatchNotification);
         }
@@ -2485,18 +2466,6 @@
         messagesLock.writeLock().lock();
         try {
             try {
-<<<<<<< HEAD
-                try {
-                    messages.setMaxBatchSize(getMaxPageSize());
-                    messages.reset();
-                    while (messages.hasNext()) {
-                        MessageReference node = messages.next();
-                        if (messageId.equals(node.getMessageId())) {
-                            messages.remove();
-                            message = this.createMessageReference(node.getMessage());
-                            break;
-                        }
-=======
                 int count = 0;
                 messages.setMaxBatchSize(getMaxPageSize());
                 messages.reset();
@@ -2508,7 +2477,6 @@
                     }
                     if (count == messageIds.size()) {
                         break;
->>>>>>> 49d1d765
                     }
                 }
             } finally {
