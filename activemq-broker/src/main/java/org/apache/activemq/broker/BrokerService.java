/**
 * Licensed to the Apache Software Foundation (ASF) under one or more
 * contributor license agreements.  See the NOTICE file distributed with
 * this work for additional information regarding copyright ownership.
 * The ASF licenses this file to You under the Apache License, Version 2.0
 * (the "License"); you may not use this file except in compliance with
 * the License.  You may obtain a copy of the License at
 *
 *      http://www.apache.org/licenses/LICENSE-2.0
 *
 * Unless required by applicable law or agreed to in writing, software
 * distributed under the License is distributed on an "AS IS" BASIS,
 * WITHOUT WARRANTIES OR CONDITIONS OF ANY KIND, either express or implied.
 * See the License for the specific language governing permissions and
 * limitations under the License.
 */
package org.apache.activemq.broker;

import java.io.BufferedReader;
import java.io.File;
import java.io.IOException;
import java.io.InputStream;
import java.io.InputStreamReader;
import java.net.URI;
import java.net.URISyntaxException;
import java.net.UnknownHostException;
import java.security.Provider;
import java.security.Security;
import java.util.ArrayList;
import java.util.Date;
import java.util.HashMap;
import java.util.HashSet;
import java.util.Iterator;
import java.util.List;
import java.util.Locale;
import java.util.Map;
import java.util.Set;
import java.util.concurrent.CopyOnWriteArrayList;
import java.util.concurrent.CountDownLatch;
import java.util.concurrent.LinkedBlockingQueue;
import java.util.concurrent.RejectedExecutionException;
import java.util.concurrent.RejectedExecutionHandler;
import java.util.concurrent.SynchronousQueue;
import java.util.concurrent.ThreadFactory;
import java.util.concurrent.ThreadPoolExecutor;
import java.util.concurrent.TimeUnit;
import java.util.concurrent.atomic.AtomicBoolean;
import java.util.concurrent.atomic.AtomicInteger;
import java.util.concurrent.atomic.AtomicLong;

import javax.annotation.PostConstruct;
import javax.annotation.PreDestroy;
import javax.management.MalformedObjectNameException;
import javax.management.ObjectName;

import org.apache.activemq.ActiveMQConnectionMetaData;
import org.apache.activemq.ConfigurationException;
import org.apache.activemq.Service;
import org.apache.activemq.advisory.AdvisoryBroker;
import org.apache.activemq.broker.cluster.ConnectionSplitBroker;
import org.apache.activemq.broker.jmx.AnnotatedMBean;
import org.apache.activemq.broker.jmx.BrokerMBeanSupport;
import org.apache.activemq.broker.jmx.BrokerView;
import org.apache.activemq.broker.jmx.ConnectorView;
import org.apache.activemq.broker.jmx.ConnectorViewMBean;
import org.apache.activemq.broker.jmx.HealthView;
import org.apache.activemq.broker.jmx.HealthViewMBean;
import org.apache.activemq.broker.jmx.JmsConnectorView;
import org.apache.activemq.broker.jmx.JobSchedulerView;
import org.apache.activemq.broker.jmx.JobSchedulerViewMBean;
import org.apache.activemq.broker.jmx.Log4JConfigView;
import org.apache.activemq.broker.jmx.ManagedRegionBroker;
import org.apache.activemq.broker.jmx.ManagementContext;
import org.apache.activemq.broker.jmx.NetworkConnectorView;
import org.apache.activemq.broker.jmx.NetworkConnectorViewMBean;
import org.apache.activemq.broker.jmx.ProxyConnectorView;
import org.apache.activemq.broker.region.CompositeDestinationInterceptor;
import org.apache.activemq.broker.region.Destination;
import org.apache.activemq.broker.region.DestinationFactory;
import org.apache.activemq.broker.region.DestinationFactoryImpl;
import org.apache.activemq.broker.region.DestinationInterceptor;
import org.apache.activemq.broker.region.RegionBroker;
import org.apache.activemq.broker.region.policy.PolicyMap;
import org.apache.activemq.broker.region.virtual.MirroredQueue;
import org.apache.activemq.broker.region.virtual.VirtualDestination;
import org.apache.activemq.broker.region.virtual.VirtualDestinationInterceptor;
import org.apache.activemq.broker.region.virtual.VirtualTopic;
import org.apache.activemq.broker.scheduler.JobSchedulerStore;
import org.apache.activemq.broker.scheduler.SchedulerBroker;
import org.apache.activemq.broker.scheduler.memory.InMemoryJobSchedulerStore;
import org.apache.activemq.command.ActiveMQDestination;
import org.apache.activemq.command.ActiveMQQueue;
import org.apache.activemq.command.BrokerId;
import org.apache.activemq.command.ProducerInfo;
import org.apache.activemq.filter.DestinationFilter;
import org.apache.activemq.network.ConnectionFilter;
import org.apache.activemq.network.DiscoveryNetworkConnector;
import org.apache.activemq.network.NetworkConnector;
import org.apache.activemq.network.jms.JmsConnector;
import org.apache.activemq.openwire.OpenWireFormat;
import org.apache.activemq.proxy.ProxyConnector;
import org.apache.activemq.security.MessageAuthorizationPolicy;
import org.apache.activemq.selector.SelectorParser;
import org.apache.activemq.store.JournaledStore;
import org.apache.activemq.store.PListStore;
import org.apache.activemq.store.PersistenceAdapter;
import org.apache.activemq.store.PersistenceAdapterFactory;
import org.apache.activemq.store.memory.MemoryPersistenceAdapter;
import org.apache.activemq.thread.Scheduler;
import org.apache.activemq.thread.TaskRunnerFactory;
import org.apache.activemq.transport.TransportFactorySupport;
import org.apache.activemq.transport.TransportServer;
import org.apache.activemq.transport.vm.VMTransportFactory;
import org.apache.activemq.usage.StoreUsage;
import org.apache.activemq.usage.SystemUsage;
import org.apache.activemq.usage.Usage;
import org.apache.activemq.util.BrokerSupport;
import org.apache.activemq.util.DefaultIOExceptionHandler;
import org.apache.activemq.util.IOExceptionHandler;
import org.apache.activemq.util.IOExceptionSupport;
import org.apache.activemq.util.IOHelper;
import org.apache.activemq.util.InetAddressUtil;
import org.apache.activemq.util.ServiceStopper;
import org.apache.activemq.util.StoreUtil;
import org.apache.activemq.util.ThreadPoolUtils;
import org.apache.activemq.util.TimeUtils;
import org.apache.activemq.util.URISupport;
import org.slf4j.Logger;
import org.slf4j.LoggerFactory;
import org.slf4j.MDC;

/**
 * Manages the life-cycle of an ActiveMQ Broker. A BrokerService consists of a
 * number of transport connectors, network connectors and a bunch of properties
 * which can be used to configure the broker as its lazily created.
 *
 * @org.apache.xbean.XBean
 */
public class BrokerService implements Service {
    public static final String DEFAULT_PORT = "61616";
    public static final String LOCAL_HOST_NAME;
    public static final String BROKER_VERSION;
    public static final String DEFAULT_BROKER_NAME = "localhost";
    public static final int DEFAULT_MAX_FILE_LENGTH = 1024 * 1024 * 32;
    public static final long DEFAULT_START_TIMEOUT = 600000L;

    private static final Logger LOG = LoggerFactory.getLogger(BrokerService.class);

    @SuppressWarnings("unused")
    private static final long serialVersionUID = 7353129142305630237L;

    private boolean useJmx = true;
    private boolean enableStatistics = true;
    private boolean persistent = true;
    private boolean populateJMSXUserID;
    private boolean useAuthenticatedPrincipalForJMSXUserID;
    private boolean populateUserNameInMBeans;
    private long mbeanInvocationTimeout = 0;

    private boolean useShutdownHook = true;
    private boolean useLoggingForShutdownErrors;
    private boolean shutdownOnMasterFailure;
    private boolean shutdownOnSlaveFailure;
    private boolean waitForSlave;
    private long waitForSlaveTimeout = DEFAULT_START_TIMEOUT;
    private boolean passiveSlave;
    private String brokerName = DEFAULT_BROKER_NAME;
    private File dataDirectoryFile;
    private File tmpDataDirectory;
    private Broker broker;
    private BrokerView adminView;
    private ManagementContext managementContext;
    private ObjectName brokerObjectName;
    private TaskRunnerFactory taskRunnerFactory;
    private TaskRunnerFactory persistenceTaskRunnerFactory;
    private SystemUsage systemUsage;
    private SystemUsage producerSystemUsage;
    private SystemUsage consumerSystemUsaage;
    private PersistenceAdapter persistenceAdapter;
    private PersistenceAdapterFactory persistenceFactory;
    protected DestinationFactory destinationFactory;
    private MessageAuthorizationPolicy messageAuthorizationPolicy;
    private final List<TransportConnector> transportConnectors = new CopyOnWriteArrayList<TransportConnector>();
    private final List<NetworkConnector> networkConnectors = new CopyOnWriteArrayList<NetworkConnector>();
    private final List<ProxyConnector> proxyConnectors = new CopyOnWriteArrayList<ProxyConnector>();
    private final List<JmsConnector> jmsConnectors = new CopyOnWriteArrayList<JmsConnector>();
    private final List<Service> services = new ArrayList<Service>();
    private transient Thread shutdownHook;
    private String[] transportConnectorURIs;
    private String[] networkConnectorURIs;
    private JmsConnector[] jmsBridgeConnectors; // these are Jms to Jms bridges
    // to other jms messaging systems
    private boolean deleteAllMessagesOnStartup;
    private boolean advisorySupport = true;
    private URI vmConnectorURI;
    private String defaultSocketURIString;
    private PolicyMap destinationPolicy;
    private final AtomicBoolean started = new AtomicBoolean(false);
    private final AtomicBoolean stopped = new AtomicBoolean(false);
    private final AtomicBoolean stopping = new AtomicBoolean(false);
    private BrokerPlugin[] plugins;
    private boolean keepDurableSubsActive = true;
    private boolean useVirtualTopics = true;
    private boolean useMirroredQueues = false;
    private boolean useTempMirroredQueues = true;
    /**
     * Whether or not virtual destination subscriptions should cause network demand
     */
    private boolean useVirtualDestSubs = false;
    /**
     * Whether or not the creation of destinations that match virtual destinations
     * should cause network demand
     */
    private boolean useVirtualDestSubsOnCreation = false;
    private BrokerId brokerId;
    private volatile DestinationInterceptor[] destinationInterceptors;
    private ActiveMQDestination[] destinations;
    private PListStore tempDataStore;
    private int persistenceThreadPriority = Thread.MAX_PRIORITY;
    private boolean useLocalHostBrokerName;
    private final CountDownLatch stoppedLatch = new CountDownLatch(1);
    private final CountDownLatch startedLatch = new CountDownLatch(1);
    private Broker regionBroker;
    private int producerSystemUsagePortion = 60;
    private int consumerSystemUsagePortion = 40;
    private boolean splitSystemUsageForProducersConsumers;
    private boolean monitorConnectionSplits = false;
    private int taskRunnerPriority = Thread.NORM_PRIORITY;
    private boolean dedicatedTaskRunner;
    private boolean cacheTempDestinations = false;// useful for failover
    private int timeBeforePurgeTempDestinations = 5000;
    private final List<Runnable> shutdownHooks = new ArrayList<Runnable>();
    private boolean systemExitOnShutdown;
    private int systemExitOnShutdownExitCode;
    private SslContext sslContext;
    private boolean forceStart = false;
    private IOExceptionHandler ioExceptionHandler;
    private boolean schedulerSupport = false;
    private File schedulerDirectoryFile;
    private Scheduler scheduler;
    private ThreadPoolExecutor executor;
    private int schedulePeriodForDestinationPurge= 0;
    private int maxPurgedDestinationsPerSweep = 0;
    private int schedulePeriodForDiskUsageCheck = 0;
    private int diskUsageCheckRegrowThreshold = -1;
    private boolean adjustUsageLimits = true;
    private BrokerContext brokerContext;
    private boolean networkConnectorStartAsync = false;
    private boolean allowTempAutoCreationOnSend;
    private JobSchedulerStore jobSchedulerStore;
    private final AtomicLong totalConnections = new AtomicLong();
    private final AtomicInteger currentConnections = new AtomicInteger();

    private long offlineDurableSubscriberTimeout = -1;
    private long offlineDurableSubscriberTaskSchedule = 300000;
    private DestinationFilter virtualConsumerDestinationFilter;

    private final AtomicBoolean persistenceAdapterStarted = new AtomicBoolean(false);
    private Throwable startException = null;
    private boolean startAsync = false;
    private Date startDate;
    private boolean slave = true;

    private boolean restartAllowed = true;
    private boolean restartRequested = false;
    private boolean rejectDurableConsumers = false;
    private boolean rollbackOnlyOnAsyncException = true;

    private int storeOpenWireVersion = OpenWireFormat.DEFAULT_STORE_VERSION;

    static {

        try {
            ClassLoader loader = BrokerService.class.getClassLoader();
            Class<?> clazz = loader.loadClass("org.bouncycastle.jce.provider.BouncyCastleProvider");
            Provider bouncycastle = (Provider) clazz.newInstance();
            Security.insertProviderAt(bouncycastle,
                Integer.getInteger("org.apache.activemq.broker.BouncyCastlePosition", 2));
            LOG.info("Loaded the Bouncy Castle security provider.");
        } catch(Throwable e) {
            // No BouncyCastle found so we use the default Java Security Provider
        }

        String localHostName = "localhost";
        try {
            localHostName =  InetAddressUtil.getLocalHostName();
        } catch (UnknownHostException e) {
            LOG.error("Failed to resolve localhost");
        }
        LOCAL_HOST_NAME = localHostName;

        String version = null;
        try(InputStream in = BrokerService.class.getResourceAsStream("/org/apache/activemq/version.txt")) {
            if (in != null) {
                try(InputStreamReader isr = new InputStreamReader(in);
                    BufferedReader reader = new BufferedReader(isr)) {
                    version = reader.readLine();
                }
            }
        } catch (IOException ie) {
            LOG.warn("Error reading broker version ", ie);
        }
        BROKER_VERSION = version;
    }

    @Override
    public String toString() {
        return "BrokerService[" + getBrokerName() + "]";
    }

    private String getBrokerVersion() {
        String version = ActiveMQConnectionMetaData.PROVIDER_VERSION;
        if (version == null) {
            version = BROKER_VERSION;
        }

        return version;
    }

    /**
     * Adds a new transport connector for the given bind address
     *
     * @return the newly created and added transport connector
     * @throws Exception
     */
    public TransportConnector addConnector(String bindAddress) throws Exception {
        return addConnector(new URI(bindAddress));
    }

    /**
     * Adds a new transport connector for the given bind address
     *
     * @return the newly created and added transport connector
     * @throws Exception
     */
    public TransportConnector addConnector(URI bindAddress) throws Exception {
        return addConnector(createTransportConnector(bindAddress));
    }

    /**
     * Adds a new transport connector for the given TransportServer transport
     *
     * @return the newly created and added transport connector
     * @throws Exception
     */
    public TransportConnector addConnector(TransportServer transport) throws Exception {
        return addConnector(new TransportConnector(transport));
    }

    /**
     * Adds a new transport connector
     *
     * @return the transport connector
     * @throws Exception
     */
    public TransportConnector addConnector(TransportConnector connector) throws Exception {
        transportConnectors.add(connector);
        return connector;
    }

    /**
     * Stops and removes a transport connector from the broker.
     *
     * @param connector
     * @return true if the connector has been previously added to the broker
     * @throws Exception
     */
    public boolean removeConnector(TransportConnector connector) throws Exception {
        boolean rc = transportConnectors.remove(connector);
        if (rc) {
            unregisterConnectorMBean(connector);
        }
        return rc;
    }

    /**
     * Adds a new network connector using the given discovery address
     *
     * @return the newly created and added network connector
     * @throws Exception
     */
    public NetworkConnector addNetworkConnector(String discoveryAddress) throws Exception {
        return addNetworkConnector(new URI(discoveryAddress));
    }

    /**
     * Adds a new proxy connector using the given bind address
     *
     * @return the newly created and added network connector
     * @throws Exception
     */
    public ProxyConnector addProxyConnector(String bindAddress) throws Exception {
        return addProxyConnector(new URI(bindAddress));
    }

    /**
     * Adds a new network connector using the given discovery address
     *
     * @return the newly created and added network connector
     * @throws Exception
     */
    public NetworkConnector addNetworkConnector(URI discoveryAddress) throws Exception {
        NetworkConnector connector = new DiscoveryNetworkConnector(discoveryAddress);
        return addNetworkConnector(connector);
    }

    /**
     * Adds a new proxy connector using the given bind address
     *
     * @return the newly created and added network connector
     * @throws Exception
     */
    public ProxyConnector addProxyConnector(URI bindAddress) throws Exception {
        ProxyConnector connector = new ProxyConnector();
        connector.setBind(bindAddress);
        connector.setRemote(new URI("fanout:multicast://default"));
        return addProxyConnector(connector);
    }

    /**
     * Adds a new network connector to connect this broker to a federated
     * network
     */
    public NetworkConnector addNetworkConnector(NetworkConnector connector) throws Exception {
        connector.setBrokerService(this);
        connector.setLocalUri(getVmConnectorURI());
        // Set a connection filter so that the connector does not establish loop
        // back connections.
        connector.setConnectionFilter(new ConnectionFilter() {
            @Override
            public boolean connectTo(URI location) {
                List<TransportConnector> transportConnectors = getTransportConnectors();
                for (Iterator<TransportConnector> iter = transportConnectors.iterator(); iter.hasNext();) {
                    try {
                        TransportConnector tc = iter.next();
                        if (location.equals(tc.getConnectUri())) {
                            return false;
                        }
                    } catch (Throwable e) {
                    }
                }
                return true;
            }
        });
        networkConnectors.add(connector);
        return connector;
    }

    /**
     * Removes the given network connector without stopping it. The caller
     * should call {@link NetworkConnector#stop()} to close the connector
     */
    public boolean removeNetworkConnector(NetworkConnector connector) {
        boolean answer = networkConnectors.remove(connector);
        if (answer) {
            unregisterNetworkConnectorMBean(connector);
        }
        return answer;
    }

    public ProxyConnector addProxyConnector(ProxyConnector connector) throws Exception {
        URI uri = getVmConnectorURI();
        connector.setLocalUri(uri);
        proxyConnectors.add(connector);
        if (isUseJmx()) {
            registerProxyConnectorMBean(connector);
        }
        return connector;
    }

    public JmsConnector addJmsConnector(JmsConnector connector) throws Exception {
        connector.setBrokerService(this);
        jmsConnectors.add(connector);
        if (isUseJmx()) {
            registerJmsConnectorMBean(connector);
        }
        return connector;
    }

    public JmsConnector removeJmsConnector(JmsConnector connector) {
        if (jmsConnectors.remove(connector)) {
            return connector;
        }
        return null;
    }

    public void masterFailed() {
        if (shutdownOnMasterFailure) {
            LOG.error("The Master has failed ... shutting down");
            try {
                stop();
            } catch (Exception e) {
                LOG.error("Failed to stop for master failure", e);
            }
        } else {
            LOG.warn("Master Failed - starting all connectors");
            try {
                startAllConnectors();
                broker.nowMasterBroker();
            } catch (Exception e) {
                LOG.error("Failed to startAllConnectors", e);
            }
        }
    }

    public String getUptime() {
        long delta = getUptimeMillis();

        if (delta == 0) {
            return "not started";
        }

        return TimeUtils.printDuration(delta);
    }

    public long getUptimeMillis() {
        if (startDate == null) {
            return 0;
        }

        return new Date().getTime() - startDate.getTime();
    }

    public boolean isStarted() {
        return started.get() && startedLatch.getCount() == 0;
    }

    /**
     * Forces a start of the broker.
     * By default a BrokerService instance that was
     * previously stopped using BrokerService.stop() cannot be restarted
     * using BrokerService.start().
     * This method enforces a restart.
     * It is not recommended to force a restart of the broker and will not work
     * for most but some very trivial broker configurations.
     * For restarting a broker instance we recommend to first call stop() on
     * the old instance and then recreate a new BrokerService instance.
     *
     * @param force - if true enforces a restart.
     * @throws Exception
     */
    public void start(boolean force) throws Exception {
        forceStart = force;
        stopped.set(false);
        started.set(false);
        start();
    }

    // Service interface
    // -------------------------------------------------------------------------

    protected boolean shouldAutostart() {
        return true;
    }

    /**
     * JSR-250 callback wrapper; converts checked exceptions to runtime exceptions
     *
     * delegates to autoStart, done to prevent backwards incompatible signature change
     */
    @PostConstruct
    private void postConstruct() {
        try {
            autoStart();
        } catch (Exception ex) {
            throw new RuntimeException(ex);
        }
    }

    /**
     *
     * @throws Exception
     * @org. apache.xbean.InitMethod
     */
    public void autoStart() throws Exception {
        if(shouldAutostart()) {
            start();
        }
    }

    @Override
    public void start() throws Exception {
        if (stopped.get() || !started.compareAndSet(false, true)) {
            // lets just ignore redundant start() calls
            // as its way too easy to not be completely sure if start() has been
            // called or not with the gazillion of different configuration
            // mechanisms
            // throw new IllegalStateException("Already started.");
            return;
        }

        setStartException(null);
        stopping.set(false);
        startDate = new Date();
        MDC.put("activemq.broker", brokerName);

        try {
            checkMemorySystemUsageLimits();
            if (systemExitOnShutdown && useShutdownHook) {
                throw new ConfigurationException("'useShutdownHook' property cannot be be used with 'systemExitOnShutdown', please turn it off (useShutdownHook=false)");
            }
            processHelperProperties();
            if (isUseJmx()) {
                // need to remove MDC during starting JMX, as that would otherwise causes leaks, as spawned threads inheirt the MDC and
                // we cannot cleanup clear that during shutdown of the broker.
                MDC.remove("activemq.broker");
                try {
                    startManagementContext();
                    for (NetworkConnector connector : getNetworkConnectors()) {
                        registerNetworkConnectorMBean(connector);
                    }
                } finally {
                    MDC.put("activemq.broker", brokerName);
                }
            }

            // in jvm master slave, lets not publish over existing broker till we get the lock
            final BrokerRegistry brokerRegistry = BrokerRegistry.getInstance();
            if (brokerRegistry.lookup(getBrokerName()) == null) {
                brokerRegistry.bind(getBrokerName(), BrokerService.this);
            }
            startPersistenceAdapter(startAsync);
            startBroker(startAsync);
            brokerRegistry.bind(getBrokerName(), BrokerService.this);
        } catch (Exception e) {
            LOG.error("Failed to start Apache ActiveMQ ({}, {})", new Object[]{ getBrokerName(), brokerId }, e);
            try {
                if (!stopped.get()) {
                    stop();
                }
            } catch (Exception ex) {
                LOG.warn("Failed to stop broker after failure in start. This exception will be ignored.", ex);
            }
            throw e;
        } finally {
            MDC.remove("activemq.broker");
        }
    }

    private void startPersistenceAdapter(boolean async) throws Exception {
        if (async) {
            new Thread("Persistence Adapter Starting Thread") {
                @Override
                public void run() {
                    try {
                        doStartPersistenceAdapter();
                    } catch (Throwable e) {
                        setStartException(e);
                    } finally {
                        synchronized (persistenceAdapterStarted) {
                            persistenceAdapterStarted.set(true);
                            persistenceAdapterStarted.notifyAll();
                        }
                    }
                }
            }.start();
        } else {
            doStartPersistenceAdapter();
        }
    }

    private void doStartPersistenceAdapter() throws Exception {
        PersistenceAdapter persistenceAdapterToStart = getPersistenceAdapter();
        if (persistenceAdapterToStart == null) {
            checkStartException();
            throw new ConfigurationException("Cannot start null persistence adapter");
        }
        persistenceAdapterToStart.setUsageManager(getProducerSystemUsage());
        persistenceAdapterToStart.setBrokerName(getBrokerName());
        LOG.info("Using Persistence Adapter: {}", persistenceAdapterToStart);
        if (deleteAllMessagesOnStartup) {
            deleteAllMessages();
        }
        persistenceAdapterToStart.start();

        getTempDataStore();
        if (tempDataStore != null) {
            try {
                // start after we have the store lock
                tempDataStore.start();
            } catch (Exception e) {
                RuntimeException exception = new RuntimeException(
                        "Failed to start temp data store: " + tempDataStore, e);
                LOG.error(exception.getLocalizedMessage(), e);
                throw exception;
            }
        }

        getJobSchedulerStore();
        if (jobSchedulerStore != null) {
            try {
                jobSchedulerStore.start();
            } catch (Exception e) {
                RuntimeException exception = new RuntimeException(
                        "Failed to start job scheduler store: " + jobSchedulerStore, e);
                LOG.error(exception.getLocalizedMessage(), e);
                throw exception;
            }
        }
    }

    private void startBroker(boolean async) throws Exception {
        if (async) {
            new Thread("Broker Starting Thread") {
                @Override
                public void run() {
                    try {
                        synchronized (persistenceAdapterStarted) {
                            if (!persistenceAdapterStarted.get()) {
                                persistenceAdapterStarted.wait();
                            }
                        }
                        doStartBroker();
                    } catch (Throwable t) {
                        setStartException(t);
                    }
                }
            }.start();
        } else {
            doStartBroker();
        }
    }

    private void doStartBroker() throws Exception {
        checkStartException();
        startDestinations();
        addShutdownHook();

        broker = getBroker();
        brokerId = broker.getBrokerId();

        // need to log this after creating the broker so we have its id and name
        LOG.info("Apache ActiveMQ {} ({}, {}) is starting", new Object[]{ getBrokerVersion(), getBrokerName(), brokerId });
        broker.start();

        if (isUseJmx()) {
            if (getManagementContext().isCreateConnector() && !getManagementContext().isConnectorStarted()) {
                // try to restart management context
                // typical for slaves that use the same ports as master
                managementContext.stop();
                startManagementContext();
            }
            ManagedRegionBroker managedBroker = (ManagedRegionBroker) regionBroker;
            managedBroker.setContextBroker(broker);
            adminView.setBroker(managedBroker);
        }

        if (ioExceptionHandler == null) {
            setIoExceptionHandler(new DefaultIOExceptionHandler());
        }

        if (isUseJmx() && Log4JConfigView.isLog4JAvailable()) {
            ObjectName objectName = BrokerMBeanSupport.createLog4JConfigViewName(getBrokerObjectName().toString());
            Log4JConfigView log4jConfigView = new Log4JConfigView();
            AnnotatedMBean.registerMBean(getManagementContext(), log4jConfigView, objectName);
        }

        startAllConnectors();

        LOG.info("Apache ActiveMQ {} ({}, {}) started", new Object[]{ getBrokerVersion(), getBrokerName(), brokerId});
        LOG.info("For help or more information please see: http://activemq.apache.org");

        getBroker().brokerServiceStarted();
        checkStoreSystemUsageLimits();
        startedLatch.countDown();
        getBroker().nowMasterBroker();
    }

    /**
     * JSR-250 callback wrapper; converts checked exceptions to runtime exceptions
     *
     * delegates to stop, done to prevent backwards incompatible signature change
     */
    @PreDestroy
    private void preDestroy () {
        try {
            stop();
        } catch (Exception ex) {
            throw new RuntimeException();
        }
    }

    /**
     *
     * @throws Exception
     * @org.apache .xbean.DestroyMethod
     */
    @Override
    public void stop() throws Exception {
        if (!stopping.compareAndSet(false, true)) {
            LOG.trace("Broker already stopping/stopped");
            return;
        }

        setStartException(new BrokerStoppedException("Stop invoked"));
        MDC.put("activemq.broker", brokerName);

        if (systemExitOnShutdown) {
            new Thread() {
                @Override
                public void run() {
                    System.exit(systemExitOnShutdownExitCode);
                }
            }.start();
        }

        LOG.info("Apache ActiveMQ {} ({}, {}) is shutting down", new Object[]{ getBrokerVersion(), getBrokerName(), brokerId} );

        removeShutdownHook();
        if (this.scheduler != null) {
            this.scheduler.stop();
            this.scheduler = null;
        }
        ServiceStopper stopper = new ServiceStopper();
        if (services != null) {
            for (Service service : services) {
                stopper.stop(service);
            }
        }
        stopAllConnectors(stopper);
        this.slave = true;
        // remove any VMTransports connected
        // this has to be done after services are stopped,
        // to avoid timing issue with discovery (spinning up a new instance)
        BrokerRegistry.getInstance().unbind(getBrokerName());
        VMTransportFactory.stopped(getBrokerName());
        if (broker != null) {
            stopper.stop(broker);
            broker = null;
        }

        if (jobSchedulerStore != null) {
            jobSchedulerStore.stop();
            jobSchedulerStore = null;
        }
        if (tempDataStore != null) {
            tempDataStore.stop();
            tempDataStore = null;
        }
        try {
            stopper.stop(getPersistenceAdapter());
            persistenceAdapter = null;
            if (isUseJmx()) {
                stopper.stop(managementContext);
                managementContext = null;
            }
            // Clear SelectorParser cache to free memory
            SelectorParser.clearCache();
        } finally {
            started.set(false);
            stopped.set(true);
            stoppedLatch.countDown();
        }

        if (this.taskRunnerFactory != null) {
            this.taskRunnerFactory.shutdown();
            this.taskRunnerFactory = null;
        }
        if (this.executor != null) {
            ThreadPoolUtils.shutdownNow(executor);
            this.executor = null;
        }

        this.destinationInterceptors = null;
        this.destinationFactory = null;

        if (startDate != null) {
            LOG.info("Apache ActiveMQ {} ({}, {}) uptime {}", new Object[]{ getBrokerVersion(), getBrokerName(), brokerId, getUptime()});
        }
        LOG.info("Apache ActiveMQ {} ({}, {}) is shutdown", new Object[]{ getBrokerVersion(), getBrokerName(), brokerId});

        synchronized (shutdownHooks) {
            for (Runnable hook : shutdownHooks) {
                try {
                    hook.run();
                } catch (Throwable e) {
                    stopper.onException(hook, e);
                }
            }
        }

        MDC.remove("activemq.broker");

        // and clear start date
        startDate = null;

        stopper.throwFirstException();
    }

    public boolean checkQueueSize(String queueName) {
        long count = 0;
        long queueSize = 0;
        Map<ActiveMQDestination, Destination> destinationMap = regionBroker.getDestinationMap();
        for (Map.Entry<ActiveMQDestination, Destination> entry : destinationMap.entrySet()) {
            if (entry.getKey().isQueue()) {
                if (entry.getValue().getName().matches(queueName)) {
                    queueSize = entry.getValue().getDestinationStatistics().getMessages().getCount();
                    count += queueSize;
                    if (queueSize > 0) {
                        LOG.info("Queue has pending message: {} queueSize is: {}", entry.getValue().getName(), queueSize);
                    }
                }
            }
        }
        return count == 0;
    }

    /**
     * This method (both connectorName and queueName are using regex to match)
     * 1. stop the connector (supposed the user input the connector which the
     * clients connect to) 2. to check whether there is any pending message on
     * the queues defined by queueName 3. supposedly, after stop the connector,
     * client should failover to other broker and pending messages should be
     * forwarded. if no pending messages, the method finally call stop to stop
     * the broker.
     *
     * @param connectorName
     * @param queueName
     * @param timeout
     * @param pollInterval
     * @throws Exception
     */
    public void stopGracefully(String connectorName, String queueName, long timeout, long pollInterval) throws Exception {
        if (isUseJmx()) {
            if (connectorName == null || queueName == null || timeout <= 0) {
                throw new Exception(
                        "connectorName and queueName cannot be null and timeout should be >0 for stopGracefully.");
            }
            if (pollInterval <= 0) {
                pollInterval = 30;
            }
            LOG.info("Stop gracefully with connectorName: {} queueName: {} timeout: {} pollInterval: {}", new Object[]{
                    connectorName, queueName, timeout, pollInterval
            });
            TransportConnector connector;
            for (int i = 0; i < transportConnectors.size(); i++) {
                connector = transportConnectors.get(i);
                if (connector != null && connector.getName() != null && connector.getName().matches(connectorName)) {
                    connector.stop();
                }
            }
            long start = System.currentTimeMillis();
            while (System.currentTimeMillis() - start < timeout * 1000) {
                // check quesize until it gets zero
                if (checkQueueSize(queueName)) {
                    stop();
                    break;
                } else {
                    Thread.sleep(pollInterval * 1000);
                }
            }
            if (stopped.get()) {
                LOG.info("Successfully stop the broker.");
            } else {
                LOG.info("There is still pending message on the queue. Please check and stop the broker manually.");
            }
        }
    }

    /**
     * A helper method to block the caller thread until the broker has been
     * stopped
     */
    public void waitUntilStopped() {
        while (isStarted() && !stopped.get()) {
            try {
                stoppedLatch.await();
            } catch (InterruptedException e) {
                // ignore
            }
        }
    }

    public boolean isStopped() {
        return stopped.get();
    }

    /**
     * A helper method to block the caller thread until the broker has fully started
     * @return boolean true if wait succeeded false if broker was not started or was stopped
     */
    public boolean waitUntilStarted() {
        return waitUntilStarted(DEFAULT_START_TIMEOUT);
    }

    /**
     * A helper method to block the caller thread until the broker has fully started
     *
     * @param timeout
     *        the amount of time to wait before giving up and returning false.
     *
     * @return boolean true if wait succeeded false if broker was not started or was stopped
     */
    public boolean waitUntilStarted(long timeout) {
        boolean waitSucceeded = isStarted();
        long expiration = Math.max(0, timeout + System.currentTimeMillis());
        while (!isStarted() && !stopped.get() && !waitSucceeded && expiration > System.currentTimeMillis()) {
            try {
                if (getStartException() != null) {
                    return waitSucceeded;
                }
                waitSucceeded = startedLatch.await(100L, TimeUnit.MILLISECONDS);
            } catch (InterruptedException ignore) {
            }
        }
        return waitSucceeded;
    }

    // Properties
    // -------------------------------------------------------------------------
    /**
     * Returns the message broker
     */
    public Broker getBroker() throws Exception {
        if (broker == null) {
            checkStartException();
            broker = createBroker();
        }
        return broker;
    }

    /**
     * Returns the administration view of the broker; used to create and destroy
     * resources such as queues and topics. Note this method returns null if JMX
     * is disabled.
     */
    public BrokerView getAdminView() throws Exception {
        if (adminView == null) {
            // force lazy creation
            getBroker();
        }
        return adminView;
    }

    public void setAdminView(BrokerView adminView) {
        this.adminView = adminView;
    }

    public String getBrokerName() {
        return brokerName;
    }

    /**
     * Sets the name of this broker; which must be unique in the network
     *
     * @param brokerName
     */
    private static final String brokerNameReplacedCharsRegExp = "[^a-zA-Z0-9\\.\\_\\-\\:]";
    public void setBrokerName(String brokerName) {
        if (brokerName == null) {
            throw new NullPointerException("The broker name cannot be null");
        }
        String str = brokerName.replaceAll(brokerNameReplacedCharsRegExp, "_");
        if (!str.equals(brokerName)) {
            LOG.error("Broker Name: {} contained illegal characters matching regExp: {} - replaced with {}", brokerName, brokerNameReplacedCharsRegExp, str);
        }
        this.brokerName = str.trim();
    }

    public PersistenceAdapterFactory getPersistenceFactory() {
        return persistenceFactory;
    }

    public File getDataDirectoryFile() {
        if (dataDirectoryFile == null) {
            dataDirectoryFile = new File(IOHelper.getDefaultDataDirectory());
        }
        return dataDirectoryFile;
    }

    public File getBrokerDataDirectory() {
        String brokerDir = getBrokerName();
        return new File(getDataDirectoryFile(), brokerDir);
    }

    /**
     * Sets the directory in which the data files will be stored by default for
     * the JDBC and Journal persistence adaptors.
     *
     * @param dataDirectory
     *            the directory to store data files
     */
    public void setDataDirectory(String dataDirectory) {
        setDataDirectoryFile(new File(dataDirectory));
    }

    /**
     * Sets the directory in which the data files will be stored by default for
     * the JDBC and Journal persistence adaptors.
     *
     * @param dataDirectoryFile
     *            the directory to store data files
     */
    public void setDataDirectoryFile(File dataDirectoryFile) {
        this.dataDirectoryFile = dataDirectoryFile;
    }

    /**
     * @return the tmpDataDirectory
     */
    public File getTmpDataDirectory() {
        if (tmpDataDirectory == null) {
            tmpDataDirectory = new File(getBrokerDataDirectory(), "tmp_storage");
        }
        return tmpDataDirectory;
    }

    /**
     * @param tmpDataDirectory
     *            the tmpDataDirectory to set
     */
    public void setTmpDataDirectory(File tmpDataDirectory) {
        this.tmpDataDirectory = tmpDataDirectory;
    }

    public void setPersistenceFactory(PersistenceAdapterFactory persistenceFactory) {
        this.persistenceFactory = persistenceFactory;
    }

    public void setDestinationFactory(DestinationFactory destinationFactory) {
        this.destinationFactory = destinationFactory;
    }

    public boolean isPersistent() {
        return persistent;
    }

    /**
     * Sets whether or not persistence is enabled or disabled.
     * @org.apache.xbean.Property propertyEditor="org.apache.activemq.util.BooleanEditor"
     */
    public void setPersistent(boolean persistent) {
        this.persistent = persistent;
    }

    public boolean isPopulateJMSXUserID() {
        return populateJMSXUserID;
    }

    /**
     * Sets whether or not the broker should populate the JMSXUserID header.
     */
    public void setPopulateJMSXUserID(boolean populateJMSXUserID) {
        this.populateJMSXUserID = populateJMSXUserID;
    }

    public SystemUsage getSystemUsage() {
        try {
            if (systemUsage == null) {

                systemUsage = new SystemUsage("Main", getPersistenceAdapter(), getTempDataStore(), getJobSchedulerStore());
                systemUsage.setExecutor(getExecutor());
                systemUsage.getMemoryUsage().setLimit(1024L * 1024 * 1024 * 1); // 1 GB
                systemUsage.getTempUsage().setLimit(1024L * 1024 * 1024 * 50); // 50 GB
                systemUsage.getStoreUsage().setLimit(1024L * 1024 * 1024 * 100); // 100 GB
                systemUsage.getJobSchedulerUsage().setLimit(1024L * 1024 * 1024 * 50); // 50 GB
                addService(this.systemUsage);
            }
            return systemUsage;
        } catch (IOException e) {
            LOG.error("Cannot create SystemUsage", e);
            throw new RuntimeException("Fatally failed to create SystemUsage" + e.getMessage(), e);
        }
    }

    public void setSystemUsage(SystemUsage memoryManager) {
        if (this.systemUsage != null) {
            removeService(this.systemUsage);
        }
        this.systemUsage = memoryManager;
        if (this.systemUsage.getExecutor()==null) {
            this.systemUsage.setExecutor(getExecutor());
        }
        addService(this.systemUsage);
    }

    /**
     * @return the consumerUsageManager
     * @throws IOException
     */
    public SystemUsage getConsumerSystemUsage() throws IOException {
        if (this.consumerSystemUsaage == null) {
            if (splitSystemUsageForProducersConsumers) {
                this.consumerSystemUsaage = new SystemUsage(getSystemUsage(), "Consumer");
                float portion = consumerSystemUsagePortion / 100f;
                this.consumerSystemUsaage.getMemoryUsage().setUsagePortion(portion);
                addService(this.consumerSystemUsaage);
            } else {
                consumerSystemUsaage = getSystemUsage();
            }
        }
        return this.consumerSystemUsaage;
    }

    /**
     * @param consumerSystemUsaage
     *            the storeSystemUsage to set
     */
    public void setConsumerSystemUsage(SystemUsage consumerSystemUsaage) {
        if (this.consumerSystemUsaage != null) {
            removeService(this.consumerSystemUsaage);
        }
        this.consumerSystemUsaage = consumerSystemUsaage;
        addService(this.consumerSystemUsaage);
    }

    /**
     * @return the producerUsageManager
     * @throws IOException
     */
    public SystemUsage getProducerSystemUsage() throws IOException {
        if (producerSystemUsage == null) {
            if (splitSystemUsageForProducersConsumers) {
                producerSystemUsage = new SystemUsage(getSystemUsage(), "Producer");
                float portion = producerSystemUsagePortion / 100f;
                producerSystemUsage.getMemoryUsage().setUsagePortion(portion);
                addService(producerSystemUsage);
            } else {
                producerSystemUsage = getSystemUsage();
            }
        }
        return producerSystemUsage;
    }

    /**
     * @param producerUsageManager
     *            the producerUsageManager to set
     */
    public void setProducerSystemUsage(SystemUsage producerUsageManager) {
        if (this.producerSystemUsage != null) {
            removeService(this.producerSystemUsage);
        }
        this.producerSystemUsage = producerUsageManager;
        addService(this.producerSystemUsage);
    }

    public synchronized PersistenceAdapter getPersistenceAdapter() throws IOException {
        if (persistenceAdapter == null && !hasStartException()) {
            persistenceAdapter = createPersistenceAdapter();
            configureService(persistenceAdapter);
            this.persistenceAdapter = registerPersistenceAdapterMBean(persistenceAdapter);
        }
        return persistenceAdapter;
    }

    /**
     * Sets the persistence adaptor implementation to use for this broker
     *
     * @throws IOException
     */
    public void setPersistenceAdapter(PersistenceAdapter persistenceAdapter) throws IOException {
        if (!isPersistent() && ! (persistenceAdapter instanceof MemoryPersistenceAdapter)) {
            LOG.warn("persistent=\"false\", ignoring configured persistenceAdapter: {}", persistenceAdapter);
            return;
        }
        this.persistenceAdapter = persistenceAdapter;
        configureService(this.persistenceAdapter);
        this.persistenceAdapter = registerPersistenceAdapterMBean(persistenceAdapter);
    }

    public TaskRunnerFactory getTaskRunnerFactory() {
        if (this.taskRunnerFactory == null) {
            this.taskRunnerFactory = new TaskRunnerFactory("ActiveMQ BrokerService["+getBrokerName()+"] Task", getTaskRunnerPriority(), true, 1000,
                    isDedicatedTaskRunner());
            this.taskRunnerFactory.setThreadClassLoader(this.getClass().getClassLoader());
        }
        return this.taskRunnerFactory;
    }

    public void setTaskRunnerFactory(TaskRunnerFactory taskRunnerFactory) {
        this.taskRunnerFactory = taskRunnerFactory;
    }

    public TaskRunnerFactory getPersistenceTaskRunnerFactory() {
        if (taskRunnerFactory == null) {
            persistenceTaskRunnerFactory = new TaskRunnerFactory("Persistence Adaptor Task", persistenceThreadPriority,
                    true, 1000, isDedicatedTaskRunner());
        }
        return persistenceTaskRunnerFactory;
    }

    public void setPersistenceTaskRunnerFactory(TaskRunnerFactory persistenceTaskRunnerFactory) {
        this.persistenceTaskRunnerFactory = persistenceTaskRunnerFactory;
    }

    public boolean isUseJmx() {
        return useJmx;
    }

    public boolean isEnableStatistics() {
        return enableStatistics;
    }

    /**
     * Sets whether or not the Broker's services enable statistics or not.
     */
    public void setEnableStatistics(boolean enableStatistics) {
        this.enableStatistics = enableStatistics;
    }

    /**
     * Sets whether or not the Broker's services should be exposed into JMX or
     * not.
     * @org.apache.xbean.Property propertyEditor="org.apache.activemq.util.BooleanEditor"
     */
    public void setUseJmx(boolean useJmx) {
        this.useJmx = useJmx;
    }

    public ObjectName getBrokerObjectName() throws MalformedObjectNameException {
        if (brokerObjectName == null) {
            brokerObjectName = createBrokerObjectName();
        }
        return brokerObjectName;
    }

    /**
     * Sets the JMX ObjectName for this broker
     */
    public void setBrokerObjectName(ObjectName brokerObjectName) {
        this.brokerObjectName = brokerObjectName;
    }

    public ManagementContext getManagementContext() {
        if (managementContext == null) {
            checkStartException();
            managementContext = new ManagementContext();
        }
        return managementContext;
    }

    synchronized private void checkStartException() {
        if (startException != null) {
            throw new BrokerStoppedException(startException);
        }
    }

    synchronized private boolean hasStartException() {
        return startException != null;
    }

    synchronized private void setStartException(Throwable t) {
        startException = t;
    }

    public void setManagementContext(ManagementContext managementContext) {
        this.managementContext = managementContext;
    }

    public NetworkConnector getNetworkConnectorByName(String connectorName) {
        for (NetworkConnector connector : networkConnectors) {
            if (connector.getName().equals(connectorName)) {
                return connector;
            }
        }
        return null;
    }

    public String[] getNetworkConnectorURIs() {
        return networkConnectorURIs;
    }

    public void setNetworkConnectorURIs(String[] networkConnectorURIs) {
        this.networkConnectorURIs = networkConnectorURIs;
    }

    public TransportConnector getConnectorByName(String connectorName) {
        for (TransportConnector connector : transportConnectors) {
            if (connector.getName().equals(connectorName)) {
                return connector;
            }
        }
        return null;
    }

    public Map<String, String> getTransportConnectorURIsAsMap() {
        Map<String, String> answer = new HashMap<String, String>();
        for (TransportConnector connector : transportConnectors) {
            try {
                URI uri = connector.getConnectUri();
                if (uri != null) {
                    String scheme = uri.getScheme();
                    if (scheme != null) {
                        answer.put(scheme.toLowerCase(Locale.ENGLISH), uri.toString());
                    }
                }
            } catch (Exception e) {
                LOG.debug("Failed to read URI to build transportURIsAsMap", e);
            }
        }
        return answer;
    }

    public ProducerBrokerExchange getProducerBrokerExchange(ProducerInfo producerInfo){
        ProducerBrokerExchange result = null;

        for (TransportConnector connector : transportConnectors) {
            for (TransportConnection tc: connector.getConnections()){
                result = tc.getProducerBrokerExchangeIfExists(producerInfo);
                if (result !=null){
                    return result;
                }
            }
        }
        return result;
    }

    public String[] getTransportConnectorURIs() {
        return transportConnectorURIs;
    }

    public void setTransportConnectorURIs(String[] transportConnectorURIs) {
        this.transportConnectorURIs = transportConnectorURIs;
    }

    /**
     * @return Returns the jmsBridgeConnectors.
     */
    public JmsConnector[] getJmsBridgeConnectors() {
        return jmsBridgeConnectors;
    }

    /**
     * @param jmsConnectors
     *            The jmsBridgeConnectors to set.
     */
    public void setJmsBridgeConnectors(JmsConnector[] jmsConnectors) {
        this.jmsBridgeConnectors = jmsConnectors;
    }

    public Service[] getServices() {
        return services.toArray(new Service[0]);
    }

    /**
     * Sets the services associated with this broker.
     */
    public void setServices(Service[] services) {
        this.services.clear();
        if (services != null) {
            for (int i = 0; i < services.length; i++) {
                this.services.add(services[i]);
            }
        }
    }

    /**
     * Adds a new service so that it will be started as part of the broker
     * lifecycle
     */
    public void addService(Service service) {
        services.add(service);
    }

    public void removeService(Service service) {
        services.remove(service);
    }

    public boolean isUseLoggingForShutdownErrors() {
        return useLoggingForShutdownErrors;
    }

    /**
     * Sets whether or not we should use commons-logging when reporting errors
     * when shutting down the broker
     */
    public void setUseLoggingForShutdownErrors(boolean useLoggingForShutdownErrors) {
        this.useLoggingForShutdownErrors = useLoggingForShutdownErrors;
    }

    public boolean isUseShutdownHook() {
        return useShutdownHook;
    }

    /**
     * Sets whether or not we should use a shutdown handler to close down the
     * broker cleanly if the JVM is terminated. It is recommended you leave this
     * enabled.
     */
    public void setUseShutdownHook(boolean useShutdownHook) {
        this.useShutdownHook = useShutdownHook;
    }

    public boolean isAdvisorySupport() {
        return advisorySupport;
    }

    /**
     * Allows the support of advisory messages to be disabled for performance
     * reasons.
     * @org.apache.xbean.Property propertyEditor="org.apache.activemq.util.BooleanEditor"
     */
    public void setAdvisorySupport(boolean advisorySupport) {
        this.advisorySupport = advisorySupport;
    }

    public List<TransportConnector> getTransportConnectors() {
        return new ArrayList<TransportConnector>(transportConnectors);
    }

    /**
     * Sets the transport connectors which this broker will listen on for new
     * clients
     *
     * @org.apache.xbean.Property
     *                            nestedType="org.apache.activemq.broker.TransportConnector"
     */
    public void setTransportConnectors(List<TransportConnector> transportConnectors) throws Exception {
        for (TransportConnector connector : transportConnectors) {
            addConnector(connector);
        }
    }

    public TransportConnector getTransportConnectorByName(String name){
        for (TransportConnector transportConnector : transportConnectors){
           if (name.equals(transportConnector.getName())){
               return transportConnector;
           }
        }
        return null;
    }

    public TransportConnector getTransportConnectorByScheme(String scheme){
        for (TransportConnector transportConnector : transportConnectors){
            if (scheme.equals(transportConnector.getUri().getScheme())){
                return transportConnector;
            }
        }
        return null;
    }

    public List<NetworkConnector> getNetworkConnectors() {
        return new ArrayList<NetworkConnector>(networkConnectors);
    }

    public List<ProxyConnector> getProxyConnectors() {
        return new ArrayList<ProxyConnector>(proxyConnectors);
    }

    /**
     * Sets the network connectors which this broker will use to connect to
     * other brokers in a federated network
     *
     * @org.apache.xbean.Property
     *                            nestedType="org.apache.activemq.network.NetworkConnector"
     */
    public void setNetworkConnectors(List<?> networkConnectors) throws Exception {
        for (Object connector : networkConnectors) {
            addNetworkConnector((NetworkConnector) connector);
        }
    }

    /**
     * Sets the network connectors which this broker will use to connect to
     * other brokers in a federated network
     */
    public void setProxyConnectors(List<?> proxyConnectors) throws Exception {
        for (Object connector : proxyConnectors) {
            addProxyConnector((ProxyConnector) connector);
        }
    }

    public PolicyMap getDestinationPolicy() {
        return destinationPolicy;
    }

    /**
     * Sets the destination specific policies available either for exact
     * destinations or for wildcard areas of destinations.
     */
    public void setDestinationPolicy(PolicyMap policyMap) {
        this.destinationPolicy = policyMap;
    }

    public BrokerPlugin[] getPlugins() {
        return plugins;
    }

    /**
     * Sets a number of broker plugins to install such as for security
     * authentication or authorization
     */
    public void setPlugins(BrokerPlugin[] plugins) {
        this.plugins = plugins;
    }

    public MessageAuthorizationPolicy getMessageAuthorizationPolicy() {
        return messageAuthorizationPolicy;
    }

    /**
     * Sets the policy used to decide if the current connection is authorized to
     * consume a given message
     */
    public void setMessageAuthorizationPolicy(MessageAuthorizationPolicy messageAuthorizationPolicy) {
        this.messageAuthorizationPolicy = messageAuthorizationPolicy;
    }

    /**
     * Delete all messages from the persistent store
     *
     * @throws IOException
     */
    public void deleteAllMessages() throws IOException {
        getPersistenceAdapter().deleteAllMessages();
    }

    public boolean isDeleteAllMessagesOnStartup() {
        return deleteAllMessagesOnStartup;
    }

    /**
     * Sets whether or not all messages are deleted on startup - mostly only
     * useful for testing.
     * @org.apache.xbean.Property propertyEditor="org.apache.activemq.util.BooleanEditor"
     */
    public void setDeleteAllMessagesOnStartup(boolean deletePersistentMessagesOnStartup) {
        this.deleteAllMessagesOnStartup = deletePersistentMessagesOnStartup;
    }

    public URI getVmConnectorURI() {
        if (vmConnectorURI == null) {
            try {
                vmConnectorURI = new URI("vm://" + getBrokerName());
            } catch (URISyntaxException e) {
                LOG.error("Badly formed URI from {}", getBrokerName(), e);
            }
        }
        return vmConnectorURI;
    }

    public void setVmConnectorURI(URI vmConnectorURI) {
        this.vmConnectorURI = vmConnectorURI;
    }

    public String getDefaultSocketURIString() {
        if (started.get()) {
            if (this.defaultSocketURIString == null) {
                for (TransportConnector tc:this.transportConnectors) {
                    String result = null;
                    try {
                        result = tc.getPublishableConnectString();
                    } catch (Exception e) {
                      LOG.warn("Failed to get the ConnectURI for {}", tc, e);
                    }
                    if (result != null) {
                        // find first publishable uri
                        if (tc.isUpdateClusterClients() || tc.isRebalanceClusterClients()) {
                            this.defaultSocketURIString = result;
                            break;
                        } else {
                        // or use the first defined
                            if (this.defaultSocketURIString == null) {
                                this.defaultSocketURIString = result;
                            }
                        }
                    }
                }

            }
            return this.defaultSocketURIString;
        }
       return null;
    }

    /**
     * @return Returns the shutdownOnMasterFailure.
     */
    public boolean isShutdownOnMasterFailure() {
        return shutdownOnMasterFailure;
    }

    /**
     * @param shutdownOnMasterFailure
     *            The shutdownOnMasterFailure to set.
     */
    public void setShutdownOnMasterFailure(boolean shutdownOnMasterFailure) {
        this.shutdownOnMasterFailure = shutdownOnMasterFailure;
    }

    public boolean isKeepDurableSubsActive() {
        return keepDurableSubsActive;
    }

    public void setKeepDurableSubsActive(boolean keepDurableSubsActive) {
        this.keepDurableSubsActive = keepDurableSubsActive;
    }

    public boolean isUseVirtualTopics() {
        return useVirtualTopics;
    }

    /**
     * Sets whether or not <a
     * href="http://activemq.apache.org/virtual-destinations.html">Virtual
     * Topics</a> should be supported by default if they have not been
     * explicitly configured.
     */
    public void setUseVirtualTopics(boolean useVirtualTopics) {
        this.useVirtualTopics = useVirtualTopics;
    }

    public DestinationInterceptor[] getDestinationInterceptors() {
        return destinationInterceptors;
    }

    public boolean isUseMirroredQueues() {
        return useMirroredQueues;
    }

    /**
     * Sets whether or not <a
     * href="http://activemq.apache.org/mirrored-queues.html">Mirrored
     * Queues</a> should be supported by default if they have not been
     * explicitly configured.
     */
    public void setUseMirroredQueues(boolean useMirroredQueues) {
        this.useMirroredQueues = useMirroredQueues;
    }

    /**
     * Sets the destination interceptors to use
     */
    public void setDestinationInterceptors(DestinationInterceptor[] destinationInterceptors) {
        this.destinationInterceptors = destinationInterceptors;
    }

    public ActiveMQDestination[] getDestinations() {
        return destinations;
    }

    /**
     * Sets the destinations which should be loaded/created on startup
     */
    public void setDestinations(ActiveMQDestination[] destinations) {
        this.destinations = destinations;
    }

    /**
     * @return the tempDataStore
     */
    public synchronized PListStore getTempDataStore() {
        if (tempDataStore == null) {
            if (!isPersistent()) {
                return null;
            }

            try {
                PersistenceAdapter pa = getPersistenceAdapter();
                if( pa!=null && pa instanceof PListStore) {
                    return (PListStore) pa;
                }
            } catch (IOException e) {
                throw new RuntimeException(e);
            }

            try {
                String clazz = "org.apache.activemq.store.kahadb.plist.PListStoreImpl";
                this.tempDataStore = (PListStore) getClass().getClassLoader().loadClass(clazz).newInstance();
                this.tempDataStore.setDirectory(getTmpDataDirectory());
                configureService(tempDataStore);
            } catch (Exception e) {
                throw new RuntimeException(e);
            }
        }
        return tempDataStore;
    }

    /**
     * @param tempDataStore
     *            the tempDataStore to set
     */
    public void setTempDataStore(PListStore tempDataStore) {
        this.tempDataStore = tempDataStore;
        configureService(tempDataStore);
    }

    public int getPersistenceThreadPriority() {
        return persistenceThreadPriority;
    }

    public void setPersistenceThreadPriority(int persistenceThreadPriority) {
        this.persistenceThreadPriority = persistenceThreadPriority;
    }

    /**
     * @return the useLocalHostBrokerName
     */
    public boolean isUseLocalHostBrokerName() {
        return this.useLocalHostBrokerName;
    }

    /**
     * @param useLocalHostBrokerName
     *            the useLocalHostBrokerName to set
     */
    public void setUseLocalHostBrokerName(boolean useLocalHostBrokerName) {
        this.useLocalHostBrokerName = useLocalHostBrokerName;
        if (useLocalHostBrokerName && !started.get() && brokerName == null || brokerName == DEFAULT_BROKER_NAME) {
            brokerName = LOCAL_HOST_NAME;
        }
    }

    /**
     * Looks up and lazily creates if necessary the destination for the given
     * JMS name
     */
    public Destination getDestination(ActiveMQDestination destination) throws Exception {
        return getBroker().addDestination(getAdminConnectionContext(), destination,false);
    }

    public void removeDestination(ActiveMQDestination destination) throws Exception {
        getBroker().removeDestination(getAdminConnectionContext(), destination, 0);
    }

    public int getProducerSystemUsagePortion() {
        return producerSystemUsagePortion;
    }

    public void setProducerSystemUsagePortion(int producerSystemUsagePortion) {
        this.producerSystemUsagePortion = producerSystemUsagePortion;
    }

    public int getConsumerSystemUsagePortion() {
        return consumerSystemUsagePortion;
    }

    public void setConsumerSystemUsagePortion(int consumerSystemUsagePortion) {
        this.consumerSystemUsagePortion = consumerSystemUsagePortion;
    }

    public boolean isSplitSystemUsageForProducersConsumers() {
        return splitSystemUsageForProducersConsumers;
    }

    public void setSplitSystemUsageForProducersConsumers(boolean splitSystemUsageForProducersConsumers) {
        this.splitSystemUsageForProducersConsumers = splitSystemUsageForProducersConsumers;
    }

    public boolean isMonitorConnectionSplits() {
        return monitorConnectionSplits;
    }

    public void setMonitorConnectionSplits(boolean monitorConnectionSplits) {
        this.monitorConnectionSplits = monitorConnectionSplits;
    }

    public int getTaskRunnerPriority() {
        return taskRunnerPriority;
    }

    public void setTaskRunnerPriority(int taskRunnerPriority) {
        this.taskRunnerPriority = taskRunnerPriority;
    }

    public boolean isDedicatedTaskRunner() {
        return dedicatedTaskRunner;
    }

    public void setDedicatedTaskRunner(boolean dedicatedTaskRunner) {
        this.dedicatedTaskRunner = dedicatedTaskRunner;
    }

    public boolean isCacheTempDestinations() {
        return cacheTempDestinations;
    }

    public void setCacheTempDestinations(boolean cacheTempDestinations) {
        this.cacheTempDestinations = cacheTempDestinations;
    }

    public int getTimeBeforePurgeTempDestinations() {
        return timeBeforePurgeTempDestinations;
    }

    public void setTimeBeforePurgeTempDestinations(int timeBeforePurgeTempDestinations) {
        this.timeBeforePurgeTempDestinations = timeBeforePurgeTempDestinations;
    }

    public boolean isUseTempMirroredQueues() {
        return useTempMirroredQueues;
    }

    public void setUseTempMirroredQueues(boolean useTempMirroredQueues) {
        this.useTempMirroredQueues = useTempMirroredQueues;
    }

    public synchronized JobSchedulerStore getJobSchedulerStore() {

        // If support is off don't allow any scheduler even is user configured their own.
        if (!isSchedulerSupport()) {
            return null;
        }

        // If the user configured their own we use it even if persistence is disabled since
        // we don't know anything about their implementation.
        if (jobSchedulerStore == null) {

            if (!isPersistent()) {
                this.jobSchedulerStore = new InMemoryJobSchedulerStore();
                configureService(jobSchedulerStore);
                return this.jobSchedulerStore;
            }

            try {
                PersistenceAdapter pa = getPersistenceAdapter();
                if (pa != null) {
                    this.jobSchedulerStore = pa.createJobSchedulerStore();
                    jobSchedulerStore.setDirectory(getSchedulerDirectoryFile());
                    configureService(jobSchedulerStore);
                    return this.jobSchedulerStore;
                }
            } catch (IOException e) {
                throw new RuntimeException(e);
            } catch (UnsupportedOperationException ex) {
                // It's ok if the store doesn't implement a scheduler.
            } catch (Exception e) {
                throw new RuntimeException(e);
            }

            try {
                PersistenceAdapter pa = getPersistenceAdapter();
                if (pa != null && pa instanceof JobSchedulerStore) {
                    this.jobSchedulerStore = (JobSchedulerStore) pa;
                    configureService(jobSchedulerStore);
                    return this.jobSchedulerStore;
                }
            } catch (IOException e) {
                throw new RuntimeException(e);
            }

            // Load the KahaDB store as a last resort, this only works if KahaDB is
            // included at runtime, otherwise this will fail.  User should disable
            // scheduler support if this fails.
            try {
                String clazz = "org.apache.activemq.store.kahadb.KahaDBPersistenceAdapter";
                PersistenceAdapter adaptor = (PersistenceAdapter)getClass().getClassLoader().loadClass(clazz).newInstance();
                jobSchedulerStore = adaptor.createJobSchedulerStore();
                jobSchedulerStore.setDirectory(getSchedulerDirectoryFile());
                configureService(jobSchedulerStore);
                LOG.info("JobScheduler using directory: {}", getSchedulerDirectoryFile());
            } catch (Exception e) {
                throw new RuntimeException(e);
            }
        }
        return jobSchedulerStore;
    }

    public void setJobSchedulerStore(JobSchedulerStore jobSchedulerStore) {
        this.jobSchedulerStore = jobSchedulerStore;
        configureService(jobSchedulerStore);
    }

    //
    // Implementation methods
    // -------------------------------------------------------------------------
    /**
     * Handles any lazy-creation helper properties which are added to make
     * things easier to configure inside environments such as Spring
     *
     * @throws Exception
     */
    protected void processHelperProperties() throws Exception {
        if (transportConnectorURIs != null) {
            for (int i = 0; i < transportConnectorURIs.length; i++) {
                String uri = transportConnectorURIs[i];
                addConnector(uri);
            }
        }
        if (networkConnectorURIs != null) {
            for (int i = 0; i < networkConnectorURIs.length; i++) {
                String uri = networkConnectorURIs[i];
                addNetworkConnector(uri);
            }
        }
        if (jmsBridgeConnectors != null) {
            for (int i = 0; i < jmsBridgeConnectors.length; i++) {
                addJmsConnector(jmsBridgeConnectors[i]);
            }
        }
    }

    /**
     * Check that the store usage limit is not greater than max usable
     * space and adjust if it is
     */
    protected void checkStoreUsageLimits() throws Exception {
        final SystemUsage usage = getSystemUsage();

        if (getPersistenceAdapter() != null) {
            PersistenceAdapter adapter = getPersistenceAdapter();
            checkUsageLimit(adapter.getDirectory(), usage.getStoreUsage(), usage.getStoreUsage().getPercentLimit());

            long maxJournalFileSize = 0;
            long storeLimit = usage.getStoreUsage().getLimit();

            if (adapter instanceof JournaledStore) {
                maxJournalFileSize = ((JournaledStore) adapter).getJournalMaxFileLength();
            }

            if (storeLimit > 0 && storeLimit < maxJournalFileSize) {
                LOG.error("Store limit is " + storeLimit / (1024 * 1024) +
                          " mb, whilst the max journal file size for the store is: " +
                          maxJournalFileSize / (1024 * 1024) + " mb, " +
                          "the store will not accept any data when used.");

            }
        }
    }

    /**
     * Check that temporary usage limit is not greater than max usable
     * space and adjust if it is
     */
    protected void checkTmpStoreUsageLimits() throws Exception {
        final SystemUsage usage = getSystemUsage();

        File tmpDir = getTmpDataDirectory();

<<<<<<< HEAD
            long storeLimit = usage.getTempUsage().getLimit();
            long storeCurrent = usage.getTempUsage().getUsage();
            while (tmpDir != null && !tmpDir.isDirectory()) {
                tmpDir = tmpDir.getParentFile();
            }
            long dirFreeSpace = tmpDir.getUsableSpace();
            if (storeLimit > (dirFreeSpace + storeCurrent)) {
                LOG.warn("Temporary Store limit is " + storeLimit / (1024 * 1024) +
                        " mb (current temporary store usage is " + storeCurrent / (1024 * 1024) +
                        " mb). The temporary data directory: " + tmpDir.getAbsolutePath() +
                        " only has " + dirFreeSpace / (1024 * 1024) +
                        " mb of usable space - resetting to maximum available disk space: " +
                       (dirFreeSpace + storeCurrent) / (1024 * 1024) + " mb");
               usage.getTempUsage().setLimit(dirFreeSpace + storeCurrent);
            }
=======
        if (tmpDir != null) {
            checkUsageLimit(tmpDir, usage.getTempUsage(), usage.getTempUsage().getPercentLimit());
>>>>>>> 27ce49f1

            if (isPersistent()) {
                long maxJournalFileSize;

                PListStore store = usage.getTempUsage().getStore();
                if (store != null && store instanceof JournaledStore) {
                    maxJournalFileSize = ((JournaledStore) store).getJournalMaxFileLength();
                } else {
                    maxJournalFileSize = DEFAULT_MAX_FILE_LENGTH;
                }
                long storeLimit = usage.getTempUsage().getLimit();

                if (storeLimit > 0 && storeLimit < maxJournalFileSize) {
                    LOG.error("Temporary Store limit is " + storeLimit / (1024 * 1024) +
                              " mb, whilst the max journal file size for the temporary store is: " +
                              maxJournalFileSize / (1024 * 1024) + " mb, " +
                              "the temp store will not accept any data when used.");
                }
            }
        }
    }

    protected void checkUsageLimit(File dir, Usage<?> storeUsage, int percentLimit) throws ConfigurationException {
        if (dir != null) {
            dir = StoreUtil.findParentDirectory(dir);
            String storeName = storeUsage instanceof StoreUsage ? "Store" : "Temporary Store";
            long storeLimit = storeUsage.getLimit();
            long storeCurrent = storeUsage.getUsage();
            long totalSpace = dir.getTotalSpace();
            long totalUsableSpace = dir.getUsableSpace() + storeCurrent;
            //compute byte value of the percent limit
            long bytePercentLimit = totalSpace * percentLimit / 100;
            int oneMeg = 1024 * 1024;

            //Check if the store limit is less than the percent Limit that was set and also
            //the usable space...this means we can grow the store larger
            //Changes in partition size (total space) as well as changes in usable space should
            //be detected here
            if (diskUsageCheckRegrowThreshold > -1 && percentLimit > 0
                    && storeLimit < bytePercentLimit && storeLimit < totalUsableSpace){

                // set the limit to be bytePercentLimit or usableSpace if
                // usableSpace is less than the percentLimit
                long newLimit = bytePercentLimit > totalUsableSpace ? totalUsableSpace : bytePercentLimit;

                //To prevent changing too often, check threshold
                if (newLimit - storeLimit >= diskUsageCheckRegrowThreshold) {
                    LOG.info("Usable disk space has been increased, attempting to regrow " + storeName + " limit to "
                            + percentLimit + "% of the partition size.");
                    storeUsage.setLimit(newLimit);
                    LOG.info(storeName + " limit has been increased to " + newLimit * 100 / totalSpace
                            + "% (" + newLimit / oneMeg + " mb) of the partition size.");
                }

            //check if the limit is too large for the amount of usable space
            } else if (storeLimit > totalUsableSpace) {
                final String message = storeName + " limit is " +  storeLimit / oneMeg
                        + " mb (current store usage is " + storeCurrent / oneMeg
                        + " mb). The data directory: " + dir.getAbsolutePath()
                        + " only has " + totalUsableSpace / oneMeg
                        + " mb of usable space.";

                if (!isAdjustUsageLimits()) {
                    LOG.error(message);
                    throw new ConfigurationException(message);
                }

                if (percentLimit > 0) {
                    LOG.warn(storeName + " limit has been set to "
                            + percentLimit + "% (" + bytePercentLimit / oneMeg + " mb)"
                            + " of the partition size but there is not enough usable space."
                            + " The current store limit (which may have been adjusted by a"
                            + " previous usage limit check) is set to (" + storeLimit / oneMeg + " mb)"
                            + " but only " + totalUsableSpace * 100 / totalSpace + "% (" + totalUsableSpace / oneMeg + " mb)"
                            + " is available - resetting limit");
                } else {
                    LOG.warn(message + " - resetting to maximum available disk space: " +
                            totalUsableSpace / oneMeg + " mb");
                }
                storeUsage.setLimit(totalUsableSpace);
            }
        }
    }

    /**
     * Schedules a periodic task based on schedulePeriodForDiskLimitCheck to
     * update store and temporary store limits if the amount of available space
     * plus current store size is less than the existin configured limit
     */
    protected void scheduleDiskUsageLimitsCheck() throws IOException {
        if (schedulePeriodForDiskUsageCheck > 0 &&
                (getPersistenceAdapter() != null || getTmpDataDirectory() != null)) {
            Runnable diskLimitCheckTask = new Runnable() {
                @Override
                public void run() {
                    try {
                        checkStoreUsageLimits();
                    } catch (Exception e) {
                        LOG.error("Failed to check persistent disk usage limits", e);
                    }

                    try {
                        checkTmpStoreUsageLimits();
                    } catch (Exception e) {
                        LOG.error("Failed to check temporary store usage limits", e);
                    }
                }
            };
            scheduler.executePeriodically(diskLimitCheckTask, schedulePeriodForDiskUsageCheck);
        }
    }

    protected void checkMemorySystemUsageLimits() throws Exception {
        final SystemUsage usage = getSystemUsage();
        long memLimit = usage.getMemoryUsage().getLimit();
        long jvmLimit = Runtime.getRuntime().maxMemory();

        if (memLimit > jvmLimit) {
            final String message = "Memory Usage for the Broker (" + memLimit / (1024 * 1024)
                    + "mb) is more than the maximum available for the JVM: " + jvmLimit / (1024 * 1024);

            if (adjustUsageLimits) {
                usage.getMemoryUsage().setPercentOfJvmHeap(70);
                LOG.warn(message + " mb - resetting to 70% of maximum available: " + (usage.getMemoryUsage().getLimit() / (1024 * 1024)) + " mb");
            } else {
                LOG.error(message);
                throw new ConfigurationException(message);
            }
        }
    }

    protected void checkStoreSystemUsageLimits() throws Exception {
        final SystemUsage usage = getSystemUsage();

        //Check the persistent store and temp store limits if they exist
        //and schedule a periodic check to update disk limits if
        //schedulePeriodForDiskLimitCheck is set
        checkStoreUsageLimits();
        checkTmpStoreUsageLimits();
        scheduleDiskUsageLimitsCheck();

        if (getJobSchedulerStore() != null) {
            JobSchedulerStore scheduler = getJobSchedulerStore();
            File schedulerDir = scheduler.getDirectory();
            if (schedulerDir != null) {

                String schedulerDirPath = schedulerDir.getAbsolutePath();
                if (!schedulerDir.isAbsolute()) {
                    schedulerDir = new File(schedulerDirPath);
                }

                while (schedulerDir != null && !schedulerDir.isDirectory()) {
                    schedulerDir = schedulerDir.getParentFile();
                }
                long schedulerLimit = usage.getJobSchedulerUsage().getLimit();
                long dirFreeSpace = schedulerDir.getUsableSpace();
                if (schedulerLimit > dirFreeSpace) {
                    LOG.warn("Job Scheduler Store limit is " + schedulerLimit / (1024 * 1024) +
                             " mb, whilst the data directory: " + schedulerDir.getAbsolutePath() +
                             " only has " + dirFreeSpace / (1024 * 1024) + " mb of usable space - resetting to " +
                            dirFreeSpace / (1024 * 1024) + " mb.");
                    usage.getJobSchedulerUsage().setLimit(dirFreeSpace);
                }
            }
        }
    }

    public void stopAllConnectors(ServiceStopper stopper) {
        for (Iterator<NetworkConnector> iter = getNetworkConnectors().iterator(); iter.hasNext();) {
            NetworkConnector connector = iter.next();
            unregisterNetworkConnectorMBean(connector);
            stopper.stop(connector);
        }
        for (Iterator<ProxyConnector> iter = getProxyConnectors().iterator(); iter.hasNext();) {
            ProxyConnector connector = iter.next();
            stopper.stop(connector);
        }
        for (Iterator<JmsConnector> iter = jmsConnectors.iterator(); iter.hasNext();) {
            JmsConnector connector = iter.next();
            stopper.stop(connector);
        }
        for (Iterator<TransportConnector> iter = getTransportConnectors().iterator(); iter.hasNext();) {
            TransportConnector connector = iter.next();
            try {
                unregisterConnectorMBean(connector);
            } catch (IOException e) {
            }
            stopper.stop(connector);
        }
    }

    protected TransportConnector registerConnectorMBean(TransportConnector connector) throws IOException {
        try {
            ObjectName objectName = createConnectorObjectName(connector);
            connector = connector.asManagedConnector(getManagementContext(), objectName);
            ConnectorViewMBean view = new ConnectorView(connector);
            AnnotatedMBean.registerMBean(getManagementContext(), view, objectName);
            return connector;
        } catch (Throwable e) {
            throw IOExceptionSupport.create("Transport Connector could not be registered in JMX: " + e, e);
        }
    }

    protected void unregisterConnectorMBean(TransportConnector connector) throws IOException {
        if (isUseJmx()) {
            try {
                ObjectName objectName = createConnectorObjectName(connector);
                getManagementContext().unregisterMBean(objectName);
            } catch (Throwable e) {
                throw IOExceptionSupport.create(
                        "Transport Connector could not be unregistered in JMX: " + e.getMessage(), e);
            }
        }
    }

    protected PersistenceAdapter registerPersistenceAdapterMBean(PersistenceAdapter adaptor) throws IOException {
        return adaptor;
    }

    protected void unregisterPersistenceAdapterMBean(PersistenceAdapter adaptor) throws IOException {
        if (isUseJmx()) {}
    }

    private ObjectName createConnectorObjectName(TransportConnector connector) throws MalformedObjectNameException {
        return BrokerMBeanSupport.createConnectorName(getBrokerObjectName(), "clientConnectors", connector.getName());
    }

    public void registerNetworkConnectorMBean(NetworkConnector connector) throws IOException {
        NetworkConnectorViewMBean view = new NetworkConnectorView(connector);
        try {
            ObjectName objectName = createNetworkConnectorObjectName(connector);
            connector.setObjectName(objectName);
            AnnotatedMBean.registerMBean(getManagementContext(), view, objectName);
        } catch (Throwable e) {
            throw IOExceptionSupport.create("Network Connector could not be registered in JMX: " + e.getMessage(), e);
        }
    }

    protected ObjectName createNetworkConnectorObjectName(NetworkConnector connector) throws MalformedObjectNameException {
        return BrokerMBeanSupport.createNetworkConnectorName(getBrokerObjectName(), "networkConnectors", connector.getName());
    }

    public ObjectName createDuplexNetworkConnectorObjectName(String transport) throws MalformedObjectNameException {
        return BrokerMBeanSupport.createNetworkConnectorName(getBrokerObjectName(), "duplexNetworkConnectors", transport);
    }

    protected void unregisterNetworkConnectorMBean(NetworkConnector connector) {
        if (isUseJmx()) {
            try {
                ObjectName objectName = createNetworkConnectorObjectName(connector);
                getManagementContext().unregisterMBean(objectName);
            } catch (Exception e) {
                LOG.warn("Network Connector could not be unregistered from JMX due " + e.getMessage() + ". This exception is ignored.", e);
            }
        }
    }

    protected void registerProxyConnectorMBean(ProxyConnector connector) throws IOException {
        ProxyConnectorView view = new ProxyConnectorView(connector);
        try {
            ObjectName objectName = BrokerMBeanSupport.createNetworkConnectorName(getBrokerObjectName(), "proxyConnectors", connector.getName());
            AnnotatedMBean.registerMBean(getManagementContext(), view, objectName);
        } catch (Throwable e) {
            throw IOExceptionSupport.create("Broker could not be registered in JMX: " + e.getMessage(), e);
        }
    }

    protected void registerJmsConnectorMBean(JmsConnector connector) throws IOException {
        JmsConnectorView view = new JmsConnectorView(connector);
        try {
            ObjectName objectName = BrokerMBeanSupport.createNetworkConnectorName(getBrokerObjectName(), "jmsConnectors", connector.getName());
            AnnotatedMBean.registerMBean(getManagementContext(), view, objectName);
        } catch (Throwable e) {
            throw IOExceptionSupport.create("Broker could not be registered in JMX: " + e.getMessage(), e);
        }
    }

    /**
     * Factory method to create a new broker
     *
     * @throws Exception
     */
    protected Broker createBroker() throws Exception {
        regionBroker = createRegionBroker();
        Broker broker = addInterceptors(regionBroker);
        // Add a filter that will stop access to the broker once stopped
        broker = new MutableBrokerFilter(broker) {
            Broker old;

            @Override
            public void stop() throws Exception {
                old = this.next.getAndSet(new ErrorBroker("Broker has been stopped: " + this) {
                    // Just ignore additional stop actions.
                    @Override
                    public void stop() throws Exception {
                    }
                });
                old.stop();
            }

            @Override
            public void start() throws Exception {
                if (forceStart && old != null) {
                    this.next.set(old);
                }
                getNext().start();
            }
        };
        return broker;
    }

    /**
     * Factory method to create the core region broker onto which interceptors
     * are added
     *
     * @throws Exception
     */
    protected Broker createRegionBroker() throws Exception {
        if (destinationInterceptors == null) {
            destinationInterceptors = createDefaultDestinationInterceptor();
        }
        configureServices(destinationInterceptors);
        DestinationInterceptor destinationInterceptor = new CompositeDestinationInterceptor(destinationInterceptors);
        if (destinationFactory == null) {
            destinationFactory = new DestinationFactoryImpl(this, getTaskRunnerFactory(), getPersistenceAdapter());
        }
        return createRegionBroker(destinationInterceptor);
    }

    protected Broker createRegionBroker(DestinationInterceptor destinationInterceptor) throws IOException {
        RegionBroker regionBroker;
        if (isUseJmx()) {
            try {
                regionBroker = new ManagedRegionBroker(this, getManagementContext(), getBrokerObjectName(),
                    getTaskRunnerFactory(), getConsumerSystemUsage(), destinationFactory, destinationInterceptor,getScheduler(),getExecutor());
            } catch(MalformedObjectNameException me){
                LOG.warn("Cannot create ManagedRegionBroker due " + me.getMessage(), me);
                throw new IOException(me);
            }
        } else {
            regionBroker = new RegionBroker(this, getTaskRunnerFactory(), getConsumerSystemUsage(), destinationFactory,
                    destinationInterceptor,getScheduler(),getExecutor());
        }
        destinationFactory.setRegionBroker(regionBroker);
        regionBroker.setKeepDurableSubsActive(keepDurableSubsActive);
        regionBroker.setBrokerName(getBrokerName());
        regionBroker.getDestinationStatistics().setEnabled(enableStatistics);
        regionBroker.setAllowTempAutoCreationOnSend(isAllowTempAutoCreationOnSend());
        if (brokerId != null) {
            regionBroker.setBrokerId(brokerId);
        }
        return regionBroker;
    }

    /**
     * Create the default destination interceptor
     */
    protected DestinationInterceptor[] createDefaultDestinationInterceptor() {
        List<DestinationInterceptor> answer = new ArrayList<DestinationInterceptor>();
        if (isUseVirtualTopics()) {
            VirtualDestinationInterceptor interceptor = new VirtualDestinationInterceptor();
            VirtualTopic virtualTopic = new VirtualTopic();
            virtualTopic.setName("VirtualTopic.>");
            VirtualDestination[] virtualDestinations = { virtualTopic };
            interceptor.setVirtualDestinations(virtualDestinations);
            answer.add(interceptor);
        }
        if (isUseMirroredQueues()) {
            MirroredQueue interceptor = new MirroredQueue();
            answer.add(interceptor);
        }
        DestinationInterceptor[] array = new DestinationInterceptor[answer.size()];
        answer.toArray(array);
        return array;
    }

    /**
     * Strategy method to add interceptors to the broker
     *
     * @throws IOException
     */
    protected Broker addInterceptors(Broker broker) throws Exception {
        if (isSchedulerSupport()) {
            SchedulerBroker sb = new SchedulerBroker(this, broker, getJobSchedulerStore());
            if (isUseJmx()) {
                JobSchedulerViewMBean view = new JobSchedulerView(sb.getJobScheduler());
                try {
                    ObjectName objectName = BrokerMBeanSupport.createJobSchedulerServiceName(getBrokerObjectName());
                    AnnotatedMBean.registerMBean(getManagementContext(), view, objectName);
                    this.adminView.setJMSJobScheduler(objectName);
                } catch (Throwable e) {
                    throw IOExceptionSupport.create("JobScheduler could not be registered in JMX: "
                            + e.getMessage(), e);
                }
            }
            broker = sb;
        }
        if (isUseJmx()) {
            HealthViewMBean statusView = new HealthView((ManagedRegionBroker)getRegionBroker());
            try {
                ObjectName objectName = BrokerMBeanSupport.createHealthServiceName(getBrokerObjectName());
                AnnotatedMBean.registerMBean(getManagementContext(), statusView, objectName);
            } catch (Throwable e) {
                throw IOExceptionSupport.create("Status MBean could not be registered in JMX: "
                        + e.getMessage(), e);
            }
        }
        if (isAdvisorySupport()) {
            broker = new AdvisoryBroker(broker);
        }
        broker = new CompositeDestinationBroker(broker);
        broker = new TransactionBroker(broker, getPersistenceAdapter().createTransactionStore());
        if (isPopulateJMSXUserID()) {
            UserIDBroker userIDBroker = new UserIDBroker(broker);
            userIDBroker.setUseAuthenticatePrincipal(isUseAuthenticatedPrincipalForJMSXUserID());
            broker = userIDBroker;
        }
        if (isMonitorConnectionSplits()) {
            broker = new ConnectionSplitBroker(broker);
        }
        if (plugins != null) {
            for (int i = 0; i < plugins.length; i++) {
                BrokerPlugin plugin = plugins[i];
                broker = plugin.installPlugin(broker);
            }
        }
        return broker;
    }

    protected PersistenceAdapter createPersistenceAdapter() throws IOException {
        if (isPersistent()) {
            PersistenceAdapterFactory fac = getPersistenceFactory();
            if (fac != null) {
                return fac.createPersistenceAdapter();
            } else {
                try {
                    String clazz = "org.apache.activemq.store.kahadb.KahaDBPersistenceAdapter";
                    PersistenceAdapter adaptor = (PersistenceAdapter)getClass().getClassLoader().loadClass(clazz).newInstance();
                    File dir = new File(getBrokerDataDirectory(),"KahaDB");
                    adaptor.setDirectory(dir);
                    return adaptor;
                } catch (Throwable e) {
                    throw IOExceptionSupport.create(e);
                }
            }
        } else {
            return new MemoryPersistenceAdapter();
        }
    }

    protected ObjectName createBrokerObjectName() throws MalformedObjectNameException  {
        return BrokerMBeanSupport.createBrokerObjectName(getManagementContext().getJmxDomainName(), getBrokerName());
    }

    protected TransportConnector createTransportConnector(URI brokerURI) throws Exception {
        TransportServer transport = TransportFactorySupport.bind(this, brokerURI);
        return new TransportConnector(transport);
    }

    /**
     * Extracts the port from the options
     */
    protected Object getPort(Map<?,?> options) {
        Object port = options.get("port");
        if (port == null) {
            port = DEFAULT_PORT;
            LOG.warn("No port specified so defaulting to: {}", port);
        }
        return port;
    }

    protected void addShutdownHook() {
        if (useShutdownHook) {
            shutdownHook = new Thread("ActiveMQ ShutdownHook") {
                @Override
                public void run() {
                    containerShutdown();
                }
            };
            Runtime.getRuntime().addShutdownHook(shutdownHook);
        }
    }

    protected void removeShutdownHook() {
        if (shutdownHook != null) {
            try {
                Runtime.getRuntime().removeShutdownHook(shutdownHook);
            } catch (Exception e) {
                LOG.debug("Caught exception, must be shutting down. This exception is ignored.", e);
            }
        }
    }

    /**
     * Sets hooks to be executed when broker shut down
     *
     * @org.apache.xbean.Property
     */
    public void setShutdownHooks(List<Runnable> hooks) throws Exception {
        for (Runnable hook : hooks) {
            addShutdownHook(hook);
        }
    }

    /**
     * Causes a clean shutdown of the container when the VM is being shut down
     */
    protected void containerShutdown() {
        try {
            stop();
        } catch (IOException e) {
            Throwable linkedException = e.getCause();
            if (linkedException != null) {
                logError("Failed to shut down: " + e + ". Reason: " + linkedException, linkedException);
            } else {
                logError("Failed to shut down: " + e, e);
            }
            if (!useLoggingForShutdownErrors) {
                e.printStackTrace(System.err);
            }
        } catch (Exception e) {
            logError("Failed to shut down: " + e, e);
        }
    }

    protected void logError(String message, Throwable e) {
        if (useLoggingForShutdownErrors) {
            LOG.error("Failed to shut down: " + e);
        } else {
            System.err.println("Failed to shut down: " + e);
        }
    }

    /**
     * Starts any configured destinations on startup
     */
    protected void startDestinations() throws Exception {
        if (destinations != null) {
            ConnectionContext adminConnectionContext = getAdminConnectionContext();
            for (int i = 0; i < destinations.length; i++) {
                ActiveMQDestination destination = destinations[i];
                getBroker().addDestination(adminConnectionContext, destination,true);
            }
        }
        if (isUseVirtualTopics()) {
            startVirtualConsumerDestinations();
        }
    }

    /**
     * Returns the broker's administration connection context used for
     * configuring the broker at startup
     */
    public ConnectionContext getAdminConnectionContext() throws Exception {
        return BrokerSupport.getConnectionContext(getBroker());
    }

    protected void startManagementContext() throws Exception {
        getManagementContext().setBrokerName(brokerName);
        getManagementContext().start();
        adminView = new BrokerView(this, null);
        ObjectName objectName = getBrokerObjectName();
        AnnotatedMBean.registerMBean(getManagementContext(), adminView, objectName);
    }

    /**
     * Start all transport and network connections, proxies and bridges
     *
     * @throws Exception
     */
    public void startAllConnectors() throws Exception {
        Set<ActiveMQDestination> durableDestinations = getBroker().getDurableDestinations();
        List<TransportConnector> al = new ArrayList<TransportConnector>();
        for (Iterator<TransportConnector> iter = getTransportConnectors().iterator(); iter.hasNext();) {
            TransportConnector connector = iter.next();
            al.add(startTransportConnector(connector));
        }
        if (al.size() > 0) {
            // let's clear the transportConnectors list and replace it with
            // the started transportConnector instances
            this.transportConnectors.clear();
            setTransportConnectors(al);
        }
        this.slave = false;
        URI uri = getVmConnectorURI();
        Map<String, String> map = new HashMap<String, String>(URISupport.parseParameters(uri));
        map.put("async", "false");
        map.put("create","false");
        uri = URISupport.createURIWithQuery(uri, URISupport.createQueryString(map));

        if (!stopped.get()) {
            ThreadPoolExecutor networkConnectorStartExecutor = null;
            if (isNetworkConnectorStartAsync()) {
                // spin up as many threads as needed
                networkConnectorStartExecutor = new ThreadPoolExecutor(0, Integer.MAX_VALUE,
                    10, TimeUnit.SECONDS, new SynchronousQueue<Runnable>(),
                    new ThreadFactory() {
                        int count=0;
                        @Override
                        public Thread newThread(Runnable runnable) {
                            Thread thread = new Thread(runnable, "NetworkConnector Start Thread-" +(count++));
                            thread.setDaemon(true);
                            return thread;
                        }
                    });
            }

            for (Iterator<NetworkConnector> iter = getNetworkConnectors().iterator(); iter.hasNext();) {
                final NetworkConnector connector = iter.next();
                connector.setLocalUri(uri);
                connector.setBrokerName(getBrokerName());
                connector.setDurableDestinations(durableDestinations);
                if (getDefaultSocketURIString() != null) {
                    connector.setBrokerURL(getDefaultSocketURIString());
                }
                if (networkConnectorStartExecutor != null) {
                    networkConnectorStartExecutor.execute(new Runnable() {
                        @Override
                        public void run() {
                            try {
                                LOG.info("Async start of {}", connector);
                                connector.start();
                            } catch(Exception e) {
                                LOG.error("Async start of network connector: {} failed", connector, e);
                            }
                        }
                    });
                } else {
                    connector.start();
                }
            }
            if (networkConnectorStartExecutor != null) {
                // executor done when enqueued tasks are complete
                ThreadPoolUtils.shutdown(networkConnectorStartExecutor);
            }

            for (Iterator<ProxyConnector> iter = getProxyConnectors().iterator(); iter.hasNext();) {
                ProxyConnector connector = iter.next();
                connector.start();
            }
            for (Iterator<JmsConnector> iter = jmsConnectors.iterator(); iter.hasNext();) {
                JmsConnector connector = iter.next();
                connector.start();
            }
            for (Service service : services) {
                configureService(service);
                service.start();
            }
        }
    }

    public TransportConnector startTransportConnector(TransportConnector connector) throws Exception {
        connector.setBrokerService(this);
        connector.setTaskRunnerFactory(getTaskRunnerFactory());
        MessageAuthorizationPolicy policy = getMessageAuthorizationPolicy();
        if (policy != null) {
            connector.setMessageAuthorizationPolicy(policy);
        }
        if (isUseJmx()) {
            connector = registerConnectorMBean(connector);
        }
        connector.getStatistics().setEnabled(enableStatistics);
        connector.start();
        return connector;
    }

    /**
     * Perform any custom dependency injection
     */
    protected void configureServices(Object[] services) {
        for (Object service : services) {
            configureService(service);
        }
    }

    /**
     * Perform any custom dependency injection
     */
    protected void configureService(Object service) {
        if (service instanceof BrokerServiceAware) {
            BrokerServiceAware serviceAware = (BrokerServiceAware) service;
            serviceAware.setBrokerService(this);
        }
    }

    public void handleIOException(IOException exception) {
        if (ioExceptionHandler != null) {
            ioExceptionHandler.handle(exception);
         } else {
            LOG.info("No IOExceptionHandler registered, ignoring IO exception", exception);
         }
    }

    protected void startVirtualConsumerDestinations() throws Exception {
        checkStartException();
        ConnectionContext adminConnectionContext = getAdminConnectionContext();
        Set<ActiveMQDestination> destinations = destinationFactory.getDestinations();
        DestinationFilter filter = getVirtualTopicConsumerDestinationFilter();
        if (!destinations.isEmpty()) {
            for (ActiveMQDestination destination : destinations) {
                if (filter.matches(destination) == true) {
                    broker.addDestination(adminConnectionContext, destination, false);
                }
            }
        }
    }

    private DestinationFilter getVirtualTopicConsumerDestinationFilter() {
        // created at startup, so no sync needed
        if (virtualConsumerDestinationFilter == null) {
            Set <ActiveMQQueue> consumerDestinations = new HashSet<ActiveMQQueue>();
            if (destinationInterceptors != null) {
                for (DestinationInterceptor interceptor : destinationInterceptors) {
                    if (interceptor instanceof VirtualDestinationInterceptor) {
                        VirtualDestinationInterceptor virtualDestinationInterceptor = (VirtualDestinationInterceptor) interceptor;
                        for (VirtualDestination virtualDestination: virtualDestinationInterceptor.getVirtualDestinations()) {
                            if (virtualDestination instanceof VirtualTopic) {
                                consumerDestinations.add(new ActiveMQQueue(((VirtualTopic) virtualDestination).getPrefix() + DestinationFilter.ANY_DESCENDENT));
                            }
                            if (isUseVirtualDestSubs()) {
                                try {
                                    broker.virtualDestinationAdded(getAdminConnectionContext(), virtualDestination);
                                    LOG.debug("Adding virtual destination: {}", virtualDestination);
                                } catch (Exception e) {
                                    LOG.warn("Could not fire virtual destination consumer advisory", e);
                                }
                            }
                        }
                    }
                }
            }
            ActiveMQQueue filter = new ActiveMQQueue();
            filter.setCompositeDestinations(consumerDestinations.toArray(new ActiveMQDestination[]{}));
            virtualConsumerDestinationFilter = DestinationFilter.parseFilter(filter);
        }
        return virtualConsumerDestinationFilter;
    }

    protected synchronized ThreadPoolExecutor getExecutor() {
        if (this.executor == null) {
            this.executor = new ThreadPoolExecutor(1, 10, 60, TimeUnit.SECONDS, new LinkedBlockingQueue<Runnable>(), new ThreadFactory() {

                private long i = 0;

                @Override
                public Thread newThread(Runnable runnable) {
                    this.i++;
                    Thread thread = new Thread(runnable, "ActiveMQ BrokerService.worker." + this.i);
                    thread.setDaemon(true);
                    thread.setUncaughtExceptionHandler(new Thread.UncaughtExceptionHandler() {
                        @Override
                        public void uncaughtException(final Thread t, final Throwable e) {
                            LOG.error("Error in thread '{}'", t.getName(), e);
                        }
                    });
                    return thread;
                }
            }, new RejectedExecutionHandler() {
                @Override
                public void rejectedExecution(final Runnable r, final ThreadPoolExecutor executor) {
                    try {
                        executor.getQueue().offer(r, 60, TimeUnit.SECONDS);
                    } catch (InterruptedException e) {
                        throw new RejectedExecutionException("Interrupted waiting for BrokerService.worker");
                    }

                    throw new RejectedExecutionException("Timed Out while attempting to enqueue Task.");
                }
            });
        }
        return this.executor;
    }

    public synchronized Scheduler getScheduler() {
        if (this.scheduler==null) {
            this.scheduler = new Scheduler("ActiveMQ Broker["+getBrokerName()+"] Scheduler");
            try {
                this.scheduler.start();
            } catch (Exception e) {
               LOG.error("Failed to start Scheduler", e);
            }
        }
        return this.scheduler;
    }

    public Broker getRegionBroker() {
        return regionBroker;
    }

    public void setRegionBroker(Broker regionBroker) {
        this.regionBroker = regionBroker;
    }

    public void addShutdownHook(Runnable hook) {
        synchronized (shutdownHooks) {
            shutdownHooks.add(hook);
        }
    }

    public void removeShutdownHook(Runnable hook) {
        synchronized (shutdownHooks) {
            shutdownHooks.remove(hook);
        }
    }

    public boolean isSystemExitOnShutdown() {
        return systemExitOnShutdown;
    }

    /**
     * @org.apache.xbean.Property propertyEditor="org.apache.activemq.util.BooleanEditor"
     */
    public void setSystemExitOnShutdown(boolean systemExitOnShutdown) {
        this.systemExitOnShutdown = systemExitOnShutdown;
    }

    public int getSystemExitOnShutdownExitCode() {
        return systemExitOnShutdownExitCode;
    }

    public void setSystemExitOnShutdownExitCode(int systemExitOnShutdownExitCode) {
        this.systemExitOnShutdownExitCode = systemExitOnShutdownExitCode;
    }

    public SslContext getSslContext() {
        return sslContext;
    }

    public void setSslContext(SslContext sslContext) {
        this.sslContext = sslContext;
    }

    public boolean isShutdownOnSlaveFailure() {
        return shutdownOnSlaveFailure;
    }

    /**
     * @org.apache.xbean.Property propertyEditor="org.apache.activemq.util.BooleanEditor"
     */
    public void setShutdownOnSlaveFailure(boolean shutdownOnSlaveFailure) {
        this.shutdownOnSlaveFailure = shutdownOnSlaveFailure;
    }

    public boolean isWaitForSlave() {
        return waitForSlave;
    }

    /**
     * @org.apache.xbean.Property propertyEditor="org.apache.activemq.util.BooleanEditor"
     */
    public void setWaitForSlave(boolean waitForSlave) {
        this.waitForSlave = waitForSlave;
    }

    public long getWaitForSlaveTimeout() {
        return this.waitForSlaveTimeout;
    }

    public void setWaitForSlaveTimeout(long waitForSlaveTimeout) {
        this.waitForSlaveTimeout = waitForSlaveTimeout;
    }

    /**
     * Get the passiveSlave
     * @return the passiveSlave
     */
    public boolean isPassiveSlave() {
        return this.passiveSlave;
    }

    /**
     * Set the passiveSlave
     * @param passiveSlave the passiveSlave to set
     * @org.apache.xbean.Property propertyEditor="org.apache.activemq.util.BooleanEditor"
     */
    public void setPassiveSlave(boolean passiveSlave) {
        this.passiveSlave = passiveSlave;
    }

    /**
     * override the Default IOException handler, called when persistence adapter
     * has experiences File or JDBC I/O Exceptions
     *
     * @param ioExceptionHandler
     */
    public void setIoExceptionHandler(IOExceptionHandler ioExceptionHandler) {
        configureService(ioExceptionHandler);
        this.ioExceptionHandler = ioExceptionHandler;
    }

    public IOExceptionHandler getIoExceptionHandler() {
        return ioExceptionHandler;
    }

    /**
     * @return the schedulerSupport
     */
    public boolean isSchedulerSupport() {
        return this.schedulerSupport;
    }

    /**
     * @param schedulerSupport the schedulerSupport to set
     * @org.apache.xbean.Property propertyEditor="org.apache.activemq.util.BooleanEditor"
     */
    public void setSchedulerSupport(boolean schedulerSupport) {
        this.schedulerSupport = schedulerSupport;
    }

    /**
     * @return the schedulerDirectory
     */
    public File getSchedulerDirectoryFile() {
        if (this.schedulerDirectoryFile == null) {
            this.schedulerDirectoryFile = new File(getBrokerDataDirectory(), "scheduler");
        }
        return schedulerDirectoryFile;
    }

    /**
     * @param schedulerDirectory the schedulerDirectory to set
     */
    public void setSchedulerDirectoryFile(File schedulerDirectory) {
        this.schedulerDirectoryFile = schedulerDirectory;
    }

    public void setSchedulerDirectory(String schedulerDirectory) {
        setSchedulerDirectoryFile(new File(schedulerDirectory));
    }

    public int getSchedulePeriodForDestinationPurge() {
        return this.schedulePeriodForDestinationPurge;
    }

    public void setSchedulePeriodForDestinationPurge(int schedulePeriodForDestinationPurge) {
        this.schedulePeriodForDestinationPurge = schedulePeriodForDestinationPurge;
    }

    /**
     * @param schedulePeriodForDiskUsageCheck
     */
    public void setSchedulePeriodForDiskUsageCheck(
            int schedulePeriodForDiskUsageCheck) {
        this.schedulePeriodForDiskUsageCheck = schedulePeriodForDiskUsageCheck;
    }

    public int getDiskUsageCheckRegrowThreshold() {
        return diskUsageCheckRegrowThreshold;
    }

    /**
     * @param diskUsageCheckRegrowThreshold
     * @org.apache.xbean.Property propertyEditor="org.apache.activemq.util.MemoryPropertyEditor"
     */
    public void setDiskUsageCheckRegrowThreshold(int diskUsageCheckRegrowThreshold) {
        this.diskUsageCheckRegrowThreshold = diskUsageCheckRegrowThreshold;
    }

    public int getMaxPurgedDestinationsPerSweep() {
        return this.maxPurgedDestinationsPerSweep;
    }

    public void setMaxPurgedDestinationsPerSweep(int maxPurgedDestinationsPerSweep) {
        this.maxPurgedDestinationsPerSweep = maxPurgedDestinationsPerSweep;
    }

    public BrokerContext getBrokerContext() {
        return brokerContext;
    }

    public void setBrokerContext(BrokerContext brokerContext) {
        this.brokerContext = brokerContext;
    }

    public void setBrokerId(String brokerId) {
        this.brokerId = new BrokerId(brokerId);
    }

    public boolean isUseAuthenticatedPrincipalForJMSXUserID() {
        return useAuthenticatedPrincipalForJMSXUserID;
    }

    public void setUseAuthenticatedPrincipalForJMSXUserID(boolean useAuthenticatedPrincipalForJMSXUserID) {
        this.useAuthenticatedPrincipalForJMSXUserID = useAuthenticatedPrincipalForJMSXUserID;
    }

    /**
     * Should MBeans that support showing the Authenticated User Name information have this
     * value filled in or not.
     *
     * @return true if user names should be exposed in MBeans
     */
    public boolean isPopulateUserNameInMBeans() {
        return this.populateUserNameInMBeans;
    }

    /**
     * Sets whether Authenticated User Name information is shown in MBeans that support this field.
     * @param value if MBeans should expose user name information.
     */
    public void setPopulateUserNameInMBeans(boolean value) {
        this.populateUserNameInMBeans = value;
    }

    /**
     * Gets the time in Milliseconds that an invocation of an MBean method will wait before
     * failing.  The default value is to wait forever (zero).
     *
     * @return timeout in milliseconds before MBean calls fail, (default is 0 or no timeout).
     */
    public long getMbeanInvocationTimeout() {
        return mbeanInvocationTimeout;
    }

    /**
     * Gets the time in Milliseconds that an invocation of an MBean method will wait before
     * failing. The default value is to wait forever (zero).
     *
     * @param mbeanInvocationTimeout
     *      timeout in milliseconds before MBean calls fail, (default is 0 or no timeout).
     */
    public void setMbeanInvocationTimeout(long mbeanInvocationTimeout) {
        this.mbeanInvocationTimeout = mbeanInvocationTimeout;
    }

    public boolean isNetworkConnectorStartAsync() {
        return networkConnectorStartAsync;
    }

    public void setNetworkConnectorStartAsync(boolean networkConnectorStartAsync) {
        this.networkConnectorStartAsync = networkConnectorStartAsync;
    }

    public boolean isAllowTempAutoCreationOnSend() {
        return allowTempAutoCreationOnSend;
    }

    /**
     * enable if temp destinations need to be propagated through a network when
     * advisorySupport==false. This is used in conjunction with the policy
     * gcInactiveDestinations for matching temps so they can get removed
     * when inactive
     *
     * @param allowTempAutoCreationOnSend
     */
    public void setAllowTempAutoCreationOnSend(boolean allowTempAutoCreationOnSend) {
        this.allowTempAutoCreationOnSend = allowTempAutoCreationOnSend;
    }

    public long getOfflineDurableSubscriberTimeout() {
        return offlineDurableSubscriberTimeout;
    }

    public void setOfflineDurableSubscriberTimeout(long offlineDurableSubscriberTimeout) {
        this.offlineDurableSubscriberTimeout = offlineDurableSubscriberTimeout;
    }

    public long getOfflineDurableSubscriberTaskSchedule() {
        return offlineDurableSubscriberTaskSchedule;
    }

    public void setOfflineDurableSubscriberTaskSchedule(long offlineDurableSubscriberTaskSchedule) {
        this.offlineDurableSubscriberTaskSchedule = offlineDurableSubscriberTaskSchedule;
    }

    public boolean shouldRecordVirtualDestination(ActiveMQDestination destination) {
        return isUseVirtualTopics() && destination.isQueue() &&
               getVirtualTopicConsumerDestinationFilter().matches(destination);
    }

    synchronized public Throwable getStartException() {
        return startException;
    }

    public boolean isStartAsync() {
        return startAsync;
    }

    public void setStartAsync(boolean startAsync) {
        this.startAsync = startAsync;
    }

    public boolean isSlave() {
        return this.slave;
    }

    public boolean isStopping() {
        return this.stopping.get();
    }

    /**
     * @return true if the broker allowed to restart on shutdown.
     */
    public boolean isRestartAllowed() {
        return restartAllowed;
    }

    /**
     * Sets if the broker allowed to restart on shutdown.
     */
    public void setRestartAllowed(boolean restartAllowed) {
        this.restartAllowed = restartAllowed;
    }

    /**
     * A lifecycle manager of the BrokerService should
     * inspect this property after a broker shutdown has occurred
     * to find out if the broker needs to be re-created and started
     * again.
     *
     * @return true if the broker wants to be restarted after it shuts down.
     */
    public boolean isRestartRequested() {
        return restartRequested;
    }

    public void requestRestart() {
        this.restartRequested = true;
    }

    public int getStoreOpenWireVersion() {
        return storeOpenWireVersion;
    }

    public void setStoreOpenWireVersion(int storeOpenWireVersion) {
        this.storeOpenWireVersion = storeOpenWireVersion;
    }

    /**
     * @return the current number of connections on this Broker.
     */
    public int getCurrentConnections() {
        return this.currentConnections.get();
    }

    /**
     * @return the total number of connections this broker has handled since startup.
     */
    public long getTotalConnections() {
        return this.totalConnections.get();
    }

    public void incrementCurrentConnections() {
        this.currentConnections.incrementAndGet();
    }

    public void decrementCurrentConnections() {
        this.currentConnections.decrementAndGet();
    }

    public void incrementTotalConnections() {
        this.totalConnections.incrementAndGet();
    }

    public boolean isRejectDurableConsumers() {
        return rejectDurableConsumers;
    }

    public void setRejectDurableConsumers(boolean rejectDurableConsumers) {
        this.rejectDurableConsumers = rejectDurableConsumers;
    }

    public boolean isUseVirtualDestSubs() {
        return useVirtualDestSubs;
    }

    public void setUseVirtualDestSubs(
            boolean useVirtualDestSubs) {
        this.useVirtualDestSubs = useVirtualDestSubs;
    }

    public boolean isUseVirtualDestSubsOnCreation() {
        return useVirtualDestSubsOnCreation;
    }

    public void setUseVirtualDestSubsOnCreation(
            boolean useVirtualDestSubsOnCreation) {
        this.useVirtualDestSubsOnCreation = useVirtualDestSubsOnCreation;
    }

    public boolean isAdjustUsageLimits() {
        return adjustUsageLimits;
    }

    public void setAdjustUsageLimits(boolean adjustUsageLimits) {
        this.adjustUsageLimits = adjustUsageLimits;
    }

    public void setRollbackOnlyOnAsyncException(boolean rollbackOnlyOnAsyncException) {
        this.rollbackOnlyOnAsyncException = rollbackOnlyOnAsyncException;
    }

    public boolean isRollbackOnlyOnAsyncException() {
        return rollbackOnlyOnAsyncException;
    }
}<|MERGE_RESOLUTION|>--- conflicted
+++ resolved
@@ -2017,26 +2017,8 @@
 
         File tmpDir = getTmpDataDirectory();
 
-<<<<<<< HEAD
-            long storeLimit = usage.getTempUsage().getLimit();
-            long storeCurrent = usage.getTempUsage().getUsage();
-            while (tmpDir != null && !tmpDir.isDirectory()) {
-                tmpDir = tmpDir.getParentFile();
-            }
-            long dirFreeSpace = tmpDir.getUsableSpace();
-            if (storeLimit > (dirFreeSpace + storeCurrent)) {
-                LOG.warn("Temporary Store limit is " + storeLimit / (1024 * 1024) +
-                        " mb (current temporary store usage is " + storeCurrent / (1024 * 1024) +
-                        " mb). The temporary data directory: " + tmpDir.getAbsolutePath() +
-                        " only has " + dirFreeSpace / (1024 * 1024) +
-                        " mb of usable space - resetting to maximum available disk space: " +
-                       (dirFreeSpace + storeCurrent) / (1024 * 1024) + " mb");
-               usage.getTempUsage().setLimit(dirFreeSpace + storeCurrent);
-            }
-=======
         if (tmpDir != null) {
             checkUsageLimit(tmpDir, usage.getTempUsage(), usage.getTempUsage().getPercentLimit());
->>>>>>> 27ce49f1
 
             if (isPersistent()) {
                 long maxJournalFileSize;
