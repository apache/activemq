/**
 * Licensed to the Apache Software Foundation (ASF) under one or more
 * contributor license agreements.  See the NOTICE file distributed with
 * this work for additional information regarding copyright ownership.
 * The ASF licenses this file to You under the Apache License, Version 2.0
 * (the "License"); you may not use this file except in compliance with
 * the License.  You may obtain a copy of the License at
 *
 *      http://www.apache.org/licenses/LICENSE-2.0
 *
 * Unless required by applicable law or agreed to in writing, software
 * distributed under the License is distributed on an "AS IS" BASIS,
 * WITHOUT WARRANTIES OR CONDITIONS OF ANY KIND, either express or implied.
 * See the License for the specific language governing permissions and
 * limitations under the License.
 */
package org.apache.activemq.advisory;

import java.util.ArrayList;
import java.util.Collection;
import java.util.Collections;
import java.util.Iterator;
import java.util.LinkedHashMap;
import java.util.Map;
import java.util.Set;
import java.util.concurrent.ConcurrentHashMap;
import java.util.concurrent.ConcurrentMap;
import java.util.concurrent.locks.ReentrantReadWriteLock;

import org.apache.activemq.broker.Broker;
import org.apache.activemq.broker.BrokerFilter;
import org.apache.activemq.broker.BrokerService;
import org.apache.activemq.broker.ConnectionContext;
import org.apache.activemq.broker.ProducerBrokerExchange;
import org.apache.activemq.broker.TransportConnector;
import org.apache.activemq.broker.region.BaseDestination;
import org.apache.activemq.broker.region.Destination;
import org.apache.activemq.broker.region.DurableTopicSubscription;
import org.apache.activemq.broker.region.MessageReference;
import org.apache.activemq.broker.region.RegionBroker;
import org.apache.activemq.broker.region.Subscription;
import org.apache.activemq.broker.region.TopicRegion;
import org.apache.activemq.broker.region.TopicSubscription;
import org.apache.activemq.broker.region.virtual.VirtualDestination;
import org.apache.activemq.command.ActiveMQDestination;
import org.apache.activemq.command.ActiveMQMessage;
import org.apache.activemq.command.ActiveMQTopic;
import org.apache.activemq.command.BrokerInfo;
import org.apache.activemq.command.Command;
import org.apache.activemq.command.ConnectionId;
import org.apache.activemq.command.ConnectionInfo;
import org.apache.activemq.command.ConsumerId;
import org.apache.activemq.command.ConsumerInfo;
import org.apache.activemq.command.DestinationInfo;
import org.apache.activemq.command.Message;
import org.apache.activemq.command.MessageId;
import org.apache.activemq.command.ProducerId;
import org.apache.activemq.command.ProducerInfo;
import org.apache.activemq.command.RemoveSubscriptionInfo;
import org.apache.activemq.command.SessionId;
import org.apache.activemq.security.SecurityContext;
import org.apache.activemq.state.ProducerState;
import org.apache.activemq.usage.Usage;
import org.apache.activemq.util.IdGenerator;
import org.apache.activemq.util.LongSequenceGenerator;
import org.apache.activemq.util.SubscriptionKey;
import org.slf4j.Logger;
import org.slf4j.LoggerFactory;

/**
 * This broker filter handles tracking the state of the broker for purposes of
 * publishing advisory messages to advisory consumers.
 */
public class AdvisoryBroker extends BrokerFilter {

    private static final Logger LOG = LoggerFactory.getLogger(AdvisoryBroker.class);
    private static final IdGenerator ID_GENERATOR = new IdGenerator();

    protected final ConcurrentMap<ConnectionId, ConnectionInfo> connections = new ConcurrentHashMap<ConnectionId, ConnectionInfo>();

    private final ReentrantReadWriteLock consumersLock = new ReentrantReadWriteLock();
    protected final Map<ConsumerId, ConsumerInfo> consumers = new LinkedHashMap<ConsumerId, ConsumerInfo>();

    /**
     * This is a set to track all of the virtual destinations that have been added to the broker so
     * they can be easily referenced later.
     */
    protected final Set<VirtualDestination> virtualDestinations = Collections.newSetFromMap(new ConcurrentHashMap<VirtualDestination, Boolean>());
    /**
     * This is a map to track all consumers that exist on the virtual destination so that we can fire
     * an advisory later when they go away to remove the demand.
     */
    protected final ConcurrentMap<ConsumerInfo, VirtualDestination> virtualDestinationConsumers = new ConcurrentHashMap<>();
    /**
     * This is a map to track unique demand for the existence of a virtual destination so we make sure
     * we don't send duplicate advisories.
     */
    protected final ConcurrentMap<VirtualConsumerPair, ConsumerInfo> brokerConsumerDests = new ConcurrentHashMap<>();

    protected final ConcurrentMap<ProducerId, ProducerInfo> producers = new ConcurrentHashMap<ProducerId, ProducerInfo>();
    protected final ConcurrentMap<ActiveMQDestination, DestinationInfo> destinations = new ConcurrentHashMap<ActiveMQDestination, DestinationInfo>();
    protected final ConcurrentMap<BrokerInfo, ActiveMQMessage> networkBridges = new ConcurrentHashMap<BrokerInfo, ActiveMQMessage>();
    protected final ProducerId advisoryProducerId = new ProducerId();

    private final LongSequenceGenerator messageIdGenerator = new LongSequenceGenerator();

    private VirtualDestinationMatcher virtualDestinationMatcher = new DestinationFilterVirtualDestinationMatcher();

    public AdvisoryBroker(Broker next) {
        super(next);
        advisoryProducerId.setConnectionId(ID_GENERATOR.generateId());
    }

    @Override
    public void addConnection(ConnectionContext context, ConnectionInfo info) throws Exception {
        super.addConnection(context, info);

        ActiveMQTopic topic = AdvisorySupport.getConnectionAdvisoryTopic();
        // do not distribute passwords in advisory messages. usernames okay
        ConnectionInfo copy = info.copy();
        copy.setPassword("");
        fireAdvisory(context, topic, copy);
        connections.put(copy.getConnectionId(), copy);
    }

    @Override
    public Subscription addConsumer(ConnectionContext context, ConsumerInfo info) throws Exception {
        Subscription answer = super.addConsumer(context, info);

        // Don't advise advisory topics.
        if (!AdvisorySupport.isAdvisoryTopic(info.getDestination())) {
            ActiveMQTopic topic = AdvisorySupport.getConsumerAdvisoryTopic(info.getDestination());
            consumersLock.writeLock().lock();
            try {
                consumers.put(info.getConsumerId(), info);

                //check if this is a consumer on a destination that matches a virtual destination
                if (getBrokerService().isUseVirtualDestSubs()) {
                    for (VirtualDestination virtualDestination : virtualDestinations) {
                        if (virtualDestinationMatcher.matches(virtualDestination, info.getDestination())) {
                            fireVirtualDestinationAddAdvisory(context, info, info.getDestination(), virtualDestination);
                        }
                    }
                }
            } finally {
                consumersLock.writeLock().unlock();
            }
            fireConsumerAdvisory(context, info.getDestination(), topic, info);
        } else {
            // We need to replay all the previously collected state objects
            // for this newly added consumer.
            if (AdvisorySupport.isConnectionAdvisoryTopic(info.getDestination())) {
                // Replay the connections.
                for (Iterator<ConnectionInfo> iter = connections.values().iterator(); iter.hasNext(); ) {
                    ConnectionInfo value = iter.next();
                    ActiveMQTopic topic = AdvisorySupport.getConnectionAdvisoryTopic();
                    fireAdvisory(context, topic, value, info.getConsumerId());
                }
            }

            // We check here whether the Destination is Temporary Destination specific or not since we
            // can avoid sending advisory messages to the consumer if it only wants Temporary Destination
            // notifications.  If its not just temporary destination related destinations then we have
            // to send them all, a composite destination could want both.
            if (AdvisorySupport.isTempDestinationAdvisoryTopic(info.getDestination())) {
                // Replay the temporary destinations.
                for (DestinationInfo destination : destinations.values()) {
                    if (destination.getDestination().isTemporary()) {
                        ActiveMQTopic topic = AdvisorySupport.getDestinationAdvisoryTopic(destination.getDestination());
                        fireAdvisory(context, topic, destination, info.getConsumerId());
                    }
                }
            } else if (AdvisorySupport.isDestinationAdvisoryTopic(info.getDestination())) {
                // Replay all the destinations.
                for (DestinationInfo destination : destinations.values()) {
                    ActiveMQTopic topic = AdvisorySupport.getDestinationAdvisoryTopic(destination.getDestination());
                    fireAdvisory(context, topic, destination, info.getConsumerId());
                }
            }

            // Replay the producers.
            if (AdvisorySupport.isProducerAdvisoryTopic(info.getDestination())) {
                for (Iterator<ProducerInfo> iter = producers.values().iterator(); iter.hasNext(); ) {
                    ProducerInfo value = iter.next();
                    ActiveMQTopic topic = AdvisorySupport.getProducerAdvisoryTopic(value.getDestination());
                    fireProducerAdvisory(context, value.getDestination(), topic, value, info.getConsumerId());
                }
            }

            // Replay the consumers.
            if (AdvisorySupport.isConsumerAdvisoryTopic(info.getDestination())) {
                consumersLock.readLock().lock();
                try {
                    for (Iterator<ConsumerInfo> iter = consumers.values().iterator(); iter.hasNext(); ) {
                        ConsumerInfo value = iter.next();
                        ActiveMQTopic topic = AdvisorySupport.getConsumerAdvisoryTopic(value.getDestination());
                        fireConsumerAdvisory(context, value.getDestination(), topic, value, info.getConsumerId());
                    }
                } finally {
                    consumersLock.readLock().unlock();
                }
            }

            // Replay the virtual destination consumers.
            if (AdvisorySupport.isVirtualDestinationConsumerAdvisoryTopic(info.getDestination())) {
                for (Iterator<ConsumerInfo> iter = virtualDestinationConsumers.keySet().iterator(); iter.hasNext(); ) {
                    ConsumerInfo key = iter.next();
                    ActiveMQTopic topic = AdvisorySupport.getVirtualDestinationConsumerAdvisoryTopic(key.getDestination());
                    fireConsumerAdvisory(context, key.getDestination(), topic, key);
              }
            }

            // Replay network bridges
            if (AdvisorySupport.isNetworkBridgeAdvisoryTopic(info.getDestination())) {
                for (Iterator<BrokerInfo> iter = networkBridges.keySet().iterator(); iter.hasNext(); ) {
                    BrokerInfo key = iter.next();
                    ActiveMQTopic topic = AdvisorySupport.getNetworkBridgeAdvisoryTopic();
                    fireAdvisory(context, topic, key, null, networkBridges.get(key));
                }
            }
        }
        return answer;
    }

    @Override
    public void addProducer(ConnectionContext context, ProducerInfo info) throws Exception {
        super.addProducer(context, info);

        // Don't advise advisory topics.
        if (info.getDestination() != null && !AdvisorySupport.isAdvisoryTopic(info.getDestination())) {
            ActiveMQTopic topic = AdvisorySupport.getProducerAdvisoryTopic(info.getDestination());
            fireProducerAdvisory(context, info.getDestination(), topic, info);
            producers.put(info.getProducerId(), info);
        }
    }

    @Override
    public Destination addDestination(ConnectionContext context, ActiveMQDestination destination, boolean create) throws Exception {
        Destination answer = super.addDestination(context, destination, create);
        if (!AdvisorySupport.isAdvisoryTopic(destination)) {
            //for queues, create demand if isUseVirtualDestSubsOnCreation is true
            if (getBrokerService().isUseVirtualDestSubsOnCreation() && destination.isQueue()) {
                //check if this new destination matches a virtual destination that exists
                for (VirtualDestination virtualDestination : virtualDestinations) {
                    if (virtualDestinationMatcher.matches(virtualDestination, destination)) {
                        fireVirtualDestinationAddAdvisory(context, null, destination, virtualDestination);
                    }
                }
            }

            DestinationInfo info = new DestinationInfo(context.getConnectionId(), DestinationInfo.ADD_OPERATION_TYPE, destination);
            DestinationInfo previous = destinations.putIfAbsent(destination, info);
            if (previous == null) {
                ActiveMQTopic topic = AdvisorySupport.getDestinationAdvisoryTopic(destination);
                fireAdvisory(context, topic, info);
            }
        }
        return answer;
    }

    @Override
    public void addDestinationInfo(ConnectionContext context, DestinationInfo info) throws Exception {
        ActiveMQDestination destination = info.getDestination();
        next.addDestinationInfo(context, info);

        if (!AdvisorySupport.isAdvisoryTopic(destination)) {
            DestinationInfo previous = destinations.putIfAbsent(destination, info);
            if (previous == null) {
                ActiveMQTopic topic = AdvisorySupport.getDestinationAdvisoryTopic(destination);
                fireAdvisory(context, topic, info);
            }
        }
    }

    @Override
    public void removeDestination(ConnectionContext context, ActiveMQDestination destination, long timeout) throws Exception {
        super.removeDestination(context, destination, timeout);
        DestinationInfo info = destinations.remove(destination);
        if (info != null) {

            //on destination removal, remove all demand if using virtual dest subs
            if (getBrokerService().isUseVirtualDestSubs()) {
                for (ConsumerInfo consumerInfo : virtualDestinationConsumers.keySet()) {
                    //find all consumers for this virtual destination
                    VirtualDestination virtualDestination = virtualDestinationConsumers.get(consumerInfo);

                    //find a consumer that matches this virtualDest and destination
                    if (virtualDestinationMatcher.matches(virtualDestination, destination)) {
                        //in case of multiple matches
                        VirtualConsumerPair key = new VirtualConsumerPair(virtualDestination, destination);
                        ConsumerInfo i = brokerConsumerDests.get(key);
                        if (consumerInfo.equals(i) && brokerConsumerDests.remove(key) != null) {
                            LOG.debug("Virtual consumer pair removed: {} for consumer: {} ", key, i);
                            fireVirtualDestinationRemoveAdvisory(context, consumerInfo);
                            break;
                        }
                    }
                }
            }

            // ensure we don't modify (and loose/overwrite) an in-flight add advisory, so duplicate
            info = info.copy();
            info.setDestination(destination);
            info.setOperationType(DestinationInfo.REMOVE_OPERATION_TYPE);
            ActiveMQTopic topic = AdvisorySupport.getDestinationAdvisoryTopic(destination);
            fireAdvisory(context, topic, info);
            ActiveMQTopic[] advisoryDestinations = AdvisorySupport.getAllDestinationAdvisoryTopics(destination);
            for (ActiveMQTopic advisoryDestination : advisoryDestinations) {
                try {
                    next.removeDestination(context, advisoryDestination, -1);
                } catch (Exception expectedIfDestinationDidNotExistYet) {
                }
            }
        }
    }

    @Override
    public void removeDestinationInfo(ConnectionContext context, DestinationInfo destInfo) throws Exception {
        super.removeDestinationInfo(context, destInfo);
        DestinationInfo info = destinations.remove(destInfo.getDestination());
        if (info != null) {
            // ensure we don't modify (and loose/overwrite) an in-flight add advisory, so duplicate
            info = info.copy();
            info.setDestination(destInfo.getDestination());
            info.setOperationType(DestinationInfo.REMOVE_OPERATION_TYPE);
            ActiveMQTopic topic = AdvisorySupport.getDestinationAdvisoryTopic(destInfo.getDestination());
            fireAdvisory(context, topic, info);
            ActiveMQTopic[] advisoryDestinations = AdvisorySupport.getAllDestinationAdvisoryTopics(destInfo.getDestination());
            for (ActiveMQTopic advisoryDestination : advisoryDestinations) {
                try {
                    next.removeDestination(context, advisoryDestination, -1);
                } catch (Exception expectedIfDestinationDidNotExistYet) {
                }
            }
        }
    }

    @Override
    public void removeConnection(ConnectionContext context, ConnectionInfo info, Throwable error) throws Exception {
        super.removeConnection(context, info, error);

        ActiveMQTopic topic = AdvisorySupport.getConnectionAdvisoryTopic();
        fireAdvisory(context, topic, info.createRemoveCommand());
        connections.remove(info.getConnectionId());
    }

    @Override
    public void removeConsumer(ConnectionContext context, ConsumerInfo info) throws Exception {
        super.removeConsumer(context, info);

        // Don't advise advisory topics.
        ActiveMQDestination dest = info.getDestination();
        if (!AdvisorySupport.isAdvisoryTopic(dest)) {
            ActiveMQTopic topic = AdvisorySupport.getConsumerAdvisoryTopic(dest);
            consumersLock.writeLock().lock();
            try {
                consumers.remove(info.getConsumerId());

                //remove the demand for this consumer if it matches a virtual destination
                if(getBrokerService().isUseVirtualDestSubs()) {
                    fireVirtualDestinationRemoveAdvisory(context, info);
                }
            } finally {
                consumersLock.writeLock().unlock();
            }
            if (!dest.isTemporary() || destinations.containsKey(dest)) {
                fireConsumerAdvisory(context, dest, topic, info.createRemoveCommand());
            }
        }
    }

    @Override
    public void removeSubscription(ConnectionContext context, RemoveSubscriptionInfo info) throws Exception {
        SubscriptionKey key = new SubscriptionKey(context.getClientId(), info.getSubscriptionName());

        RegionBroker regionBroker = null;
        if (next instanceof RegionBroker) {
            regionBroker = (RegionBroker) next;
        } else {
            BrokerService service = next.getBrokerService();
            regionBroker = (RegionBroker) service.getRegionBroker();
        }

        if (regionBroker == null) {
            LOG.warn("Cannot locate a RegionBroker instance to pass along the removeSubscription call");
            throw new IllegalStateException("No RegionBroker found.");
        }

        DurableTopicSubscription sub = ((TopicRegion) regionBroker.getTopicRegion()).getDurableSubscription(key);

        super.removeSubscription(context, info);

        if (sub == null) {
            LOG.warn("We cannot send an advisory message for a durable sub removal when we don't know about the durable sub");
            return;
        }

        ActiveMQDestination dest = sub.getConsumerInfo().getDestination();

        // Don't advise advisory topics.
        if (!AdvisorySupport.isAdvisoryTopic(dest)) {
            ActiveMQTopic topic = AdvisorySupport.getConsumerAdvisoryTopic(dest);
            fireConsumerAdvisory(context, dest, topic, info);
        }

    }

    @Override
    public void removeProducer(ConnectionContext context, ProducerInfo info) throws Exception {
        super.removeProducer(context, info);

        // Don't advise advisory topics.
        ActiveMQDestination dest = info.getDestination();
        if (info.getDestination() != null && !AdvisorySupport.isAdvisoryTopic(dest)) {
            ActiveMQTopic topic = AdvisorySupport.getProducerAdvisoryTopic(dest);
            producers.remove(info.getProducerId());
            if (!dest.isTemporary() || destinations.containsKey(dest)) {
                fireProducerAdvisory(context, dest, topic, info.createRemoveCommand());
            }
        }
    }

    @Override
    public void messageExpired(ConnectionContext context, MessageReference messageReference, Subscription subscription) {
        super.messageExpired(context, messageReference, subscription);
        try {
            if (!messageReference.isAdvisory()) {
                BaseDestination baseDestination = (BaseDestination) messageReference.getMessage().getRegionDestination();
                ActiveMQTopic topic = AdvisorySupport.getExpiredMessageTopic(baseDestination.getActiveMQDestination());
                Message payload = messageReference.getMessage().copy();
                if (!baseDestination.isIncludeBodyForAdvisory()) {
                    payload.clearBody();
                }
                ActiveMQMessage advisoryMessage = new ActiveMQMessage();
                advisoryMessage.setStringProperty(AdvisorySupport.MSG_PROPERTY_MESSAGE_ID, payload.getMessageId().toString());
                fireAdvisory(context, topic, payload, null, advisoryMessage);
            }
        } catch (Exception e) {
            handleFireFailure("expired", e);
        }
    }

    @Override
    public void messageConsumed(ConnectionContext context, MessageReference messageReference) {
        super.messageConsumed(context, messageReference);
        try {
            if (!messageReference.isAdvisory()) {
                BaseDestination baseDestination = (BaseDestination) messageReference.getMessage().getRegionDestination();
                ActiveMQTopic topic = AdvisorySupport.getMessageConsumedAdvisoryTopic(baseDestination.getActiveMQDestination());
                Message payload = messageReference.getMessage().copy();
                if (!baseDestination.isIncludeBodyForAdvisory()) {
                    payload.clearBody();
                }
                ActiveMQMessage advisoryMessage = new ActiveMQMessage();
                advisoryMessage.setStringProperty(AdvisorySupport.MSG_PROPERTY_MESSAGE_ID, payload.getMessageId().toString());
<<<<<<< HEAD
                ActiveMQDestination destination = payload.getDestination();
                if (destination != null) {
                    advisoryMessage.setStringProperty(AdvisorySupport.MSG_PROPERTY_DESTINATION, destination.getQualifiedName());
                }
=======
                advisoryMessage.setStringProperty(AdvisorySupport.MSG_PROPERTY_DESTINATION, baseDestination.getActiveMQDestination().getQualifiedName());
>>>>>>> 27ce49f1
                fireAdvisory(context, topic, payload, null, advisoryMessage);
            }
        } catch (Exception e) {
            handleFireFailure("consumed", e);
        }
    }

    @Override
    public void messageDelivered(ConnectionContext context, MessageReference messageReference) {
        super.messageDelivered(context, messageReference);
        try {
            if (!messageReference.isAdvisory()) {
                BaseDestination baseDestination = (BaseDestination) messageReference.getMessage().getRegionDestination();
                ActiveMQTopic topic = AdvisorySupport.getMessageDeliveredAdvisoryTopic(baseDestination.getActiveMQDestination());
                Message payload = messageReference.getMessage().copy();
                if (!baseDestination.isIncludeBodyForAdvisory()) {
                    payload.clearBody();
                }
                ActiveMQMessage advisoryMessage = new ActiveMQMessage();
                advisoryMessage.setStringProperty(AdvisorySupport.MSG_PROPERTY_MESSAGE_ID, payload.getMessageId().toString());
<<<<<<< HEAD
                ActiveMQDestination destination = payload.getDestination();
                if (destination != null) {
                    advisoryMessage.setStringProperty(AdvisorySupport.MSG_PROPERTY_DESTINATION, destination.getQualifiedName());
                }
=======
                advisoryMessage.setStringProperty(AdvisorySupport.MSG_PROPERTY_DESTINATION, baseDestination.getActiveMQDestination().getQualifiedName());
>>>>>>> 27ce49f1
                fireAdvisory(context, topic, payload, null, advisoryMessage);
            }
        } catch (Exception e) {
            handleFireFailure("delivered", e);
        }
    }

    @Override
    public void messageDiscarded(ConnectionContext context, Subscription sub, MessageReference messageReference) {
        super.messageDiscarded(context, sub, messageReference);
        try {
            if (!messageReference.isAdvisory()) {
                BaseDestination baseDestination = (BaseDestination) messageReference.getMessage().getRegionDestination();
                ActiveMQTopic topic = AdvisorySupport.getMessageDiscardedAdvisoryTopic(baseDestination.getActiveMQDestination());
                Message payload = messageReference.getMessage().copy();
                if (!baseDestination.isIncludeBodyForAdvisory()) {
                    payload.clearBody();
                }
                ActiveMQMessage advisoryMessage = new ActiveMQMessage();
                if (sub instanceof TopicSubscription) {
                    advisoryMessage.setIntProperty(AdvisorySupport.MSG_PROPERTY_DISCARDED_COUNT, ((TopicSubscription) sub).discarded());
                }
                advisoryMessage.setStringProperty(AdvisorySupport.MSG_PROPERTY_MESSAGE_ID, payload.getMessageId().toString());
                advisoryMessage.setStringProperty(AdvisorySupport.MSG_PROPERTY_CONSUMER_ID, sub.getConsumerInfo().getConsumerId().toString());
<<<<<<< HEAD
                ActiveMQDestination destination = payload.getDestination();
                if (destination != null) {
                    advisoryMessage.setStringProperty(AdvisorySupport.MSG_PROPERTY_DESTINATION, destination.getQualifiedName());
                }
=======
                advisoryMessage.setStringProperty(AdvisorySupport.MSG_PROPERTY_DESTINATION, baseDestination.getActiveMQDestination().getQualifiedName());

>>>>>>> 27ce49f1
                fireAdvisory(context, topic, payload, null, advisoryMessage);
            }
        } catch (Exception e) {
            handleFireFailure("discarded", e);
        }
    }

    @Override
    public void slowConsumer(ConnectionContext context, Destination destination, Subscription subs) {
        super.slowConsumer(context, destination, subs);
        try {
            if (!AdvisorySupport.isAdvisoryTopic(destination.getActiveMQDestination())) {
                ActiveMQTopic topic = AdvisorySupport.getSlowConsumerAdvisoryTopic(destination.getActiveMQDestination());
                ActiveMQMessage advisoryMessage = new ActiveMQMessage();
                advisoryMessage.setStringProperty(AdvisorySupport.MSG_PROPERTY_CONSUMER_ID, subs.getConsumerInfo().getConsumerId().toString());
                fireAdvisory(context, topic, subs.getConsumerInfo(), null, advisoryMessage);
            }
        } catch (Exception e) {
            handleFireFailure("slow consumer", e);
        }
    }

    @Override
    public void fastProducer(ConnectionContext context, ProducerInfo producerInfo, ActiveMQDestination destination) {
        super.fastProducer(context, producerInfo, destination);
        try {
            if (!AdvisorySupport.isAdvisoryTopic(destination)) {
                ActiveMQTopic topic = AdvisorySupport.getFastProducerAdvisoryTopic(destination);
                ActiveMQMessage advisoryMessage = new ActiveMQMessage();
                advisoryMessage.setStringProperty(AdvisorySupport.MSG_PROPERTY_PRODUCER_ID, producerInfo.getProducerId().toString());
                fireAdvisory(context, topic, producerInfo, null, advisoryMessage);
            }
        } catch (Exception e) {
            handleFireFailure("fast producer", e);
        }
    }

    private final IdGenerator connectionIdGenerator = new IdGenerator("advisory");
    private final LongSequenceGenerator sessionIdGenerator = new LongSequenceGenerator();
    private final LongSequenceGenerator consumerIdGenerator = new LongSequenceGenerator();

    @Override
    public void virtualDestinationAdded(ConnectionContext context,
            VirtualDestination virtualDestination) {
        super.virtualDestinationAdded(context, virtualDestination);

        if (virtualDestinations.add(virtualDestination)) {
            LOG.debug("Virtual destination added: {}", virtualDestination);
            try {
                // Don't advise advisory topics.
                if (!AdvisorySupport.isAdvisoryTopic(virtualDestination.getVirtualDestination())) {

                    //create demand for consumers on virtual destinations
                    consumersLock.readLock().lock();
                    try {
                        //loop through existing destinations to see if any match this newly
                        //created virtual destination
                        if (getBrokerService().isUseVirtualDestSubsOnCreation()) {
                            //for matches that are a queue, fire an advisory for demand
                            for (ActiveMQDestination destination : destinations.keySet()) {
                                if(destination.isQueue()) {
                                    if (virtualDestinationMatcher.matches(virtualDestination, destination)) {
                                        fireVirtualDestinationAddAdvisory(context, null, destination, virtualDestination);
                                    }
                                }
                            }
                        }

                        //loop through existing consumers to see if any of them are consuming on a destination
                        //that matches the new virtual destination
                        for (Iterator<ConsumerInfo> iter = consumers.values().iterator(); iter.hasNext(); ) {
                            ConsumerInfo info = iter.next();
                            if (virtualDestinationMatcher.matches(virtualDestination, info.getDestination())) {
                                fireVirtualDestinationAddAdvisory(context, info, info.getDestination(), virtualDestination);
                            }
                        }
                    } finally {
                        consumersLock.readLock().unlock();
                    }
                }
            } catch (Exception e) {
                handleFireFailure("virtualDestinationAdded", e);
            }
        }
    }

    private void fireVirtualDestinationAddAdvisory(ConnectionContext context, ConsumerInfo info, ActiveMQDestination activeMQDest,
            VirtualDestination virtualDestination) throws Exception {
        //if no consumer info, we need to create one - this is the case when an advisory is fired
        //because of the existence of a destination matching a virtual destination
        if (info == null) {

            //store the virtual destination and the activeMQDestination as a pair so that we can keep track
            //of all matching forwarded destinations that caused demand
            VirtualConsumerPair pair = new VirtualConsumerPair(virtualDestination, activeMQDest);
            if (brokerConsumerDests.get(pair) == null) {
                ConnectionId connectionId = new ConnectionId(connectionIdGenerator.generateId());
                SessionId sessionId = new SessionId(connectionId, sessionIdGenerator.getNextSequenceId());
                ConsumerId consumerId = new ConsumerId(sessionId, consumerIdGenerator.getNextSequenceId());
                info = new ConsumerInfo(consumerId);

                if(brokerConsumerDests.putIfAbsent(pair, info) == null) {
                    LOG.debug("Virtual consumer pair added: {} for consumer: {} ", pair, info);
                    info.setDestination(virtualDestination.getVirtualDestination());
                    ActiveMQTopic topic = AdvisorySupport.getVirtualDestinationConsumerAdvisoryTopic(info.getDestination());

                    if (virtualDestinationConsumers.putIfAbsent(info, virtualDestination) == null) {
                        LOG.debug("Virtual consumer added: {}, for virtual destination: {}", info, virtualDestination);
                        fireConsumerAdvisory(context, info.getDestination(), topic, info);
                    }
                }
            }
        //this is the case of a real consumer coming online
        } else {
            info = info.copy();
            info.setDestination(virtualDestination.getVirtualDestination());
            ActiveMQTopic topic = AdvisorySupport.getVirtualDestinationConsumerAdvisoryTopic(info.getDestination());

            if (virtualDestinationConsumers.putIfAbsent(info, virtualDestination) == null) {
                LOG.debug("Virtual consumer added: {}, for virtual destination: {}", info, virtualDestination);
                fireConsumerAdvisory(context, info.getDestination(), topic, info);
            }
        }
    }

    @Override
    public void virtualDestinationRemoved(ConnectionContext context,
            VirtualDestination virtualDestination) {
        super.virtualDestinationRemoved(context, virtualDestination);

        if (virtualDestinations.remove(virtualDestination)) {
            LOG.debug("Virtual destination removed: {}", virtualDestination);
            try {
                consumersLock.readLock().lock();
                try {
                    // remove the demand created by the addition of the virtual destination
                    if (getBrokerService().isUseVirtualDestSubsOnCreation()) {
                        if (!AdvisorySupport.isAdvisoryTopic(virtualDestination.getVirtualDestination())) {
                            for (ConsumerInfo info : virtualDestinationConsumers.keySet()) {
                                //find all consumers for this virtual destination
                                if (virtualDestinationConsumers.get(info).equals(virtualDestination)) {
                                    fireVirtualDestinationRemoveAdvisory(context, info);

                                    //check consumers created for the existence of a destination to see if they
                                    //match the consumerinfo and clean up
                                    for (VirtualConsumerPair activeMQDest : brokerConsumerDests.keySet()) {
                                        ConsumerInfo i = brokerConsumerDests.get(activeMQDest);
                                        if (info.equals(i) && brokerConsumerDests.remove(activeMQDest) != null) {
                                            LOG.debug("Virtual consumer pair removed: {} for consumer: {} ", activeMQDest, i);
                                        }
                                    }
                                }

                            }
                        }
                    }
                } finally {
                    consumersLock.readLock().unlock();
                }
            } catch (Exception e) {
                handleFireFailure("virtualDestinationAdded", e);
            }
        }
    }

    private void fireVirtualDestinationRemoveAdvisory(ConnectionContext context,
            ConsumerInfo info) throws Exception {

        VirtualDestination virtualDestination = virtualDestinationConsumers.remove(info);
        if (virtualDestination != null) {
            LOG.debug("Virtual consumer removed: {}, for virtual destination: {}", info, virtualDestination);
            ActiveMQTopic topic = AdvisorySupport.getVirtualDestinationConsumerAdvisoryTopic(virtualDestination.getVirtualDestination());

            ActiveMQDestination dest = info.getDestination();

            if (!dest.isTemporary() || destinations.containsKey(dest)) {
                fireConsumerAdvisory(context, dest, topic, info.createRemoveCommand());
            }
        }
    }

    @Override
    public void isFull(ConnectionContext context, Destination destination, Usage usage) {
        super.isFull(context, destination, usage);
        if (AdvisorySupport.isAdvisoryTopic(destination.getActiveMQDestination()) == false) {
            try {

                ActiveMQTopic topic = AdvisorySupport.getFullAdvisoryTopic(destination.getActiveMQDestination());
                ActiveMQMessage advisoryMessage = new ActiveMQMessage();
                advisoryMessage.setStringProperty(AdvisorySupport.MSG_PROPERTY_USAGE_NAME, usage.getName());
                advisoryMessage.setLongProperty(AdvisorySupport.MSG_PROPERTY_USAGE_COUNT, usage.getUsage());
                fireAdvisory(context, topic, null, null, advisoryMessage);

            } catch (Exception e) {
                handleFireFailure("is full", e);
            }
        }
    }

    @Override
    public void nowMasterBroker() {
        super.nowMasterBroker();
        try {
            ActiveMQTopic topic = AdvisorySupport.getMasterBrokerAdvisoryTopic();
            ActiveMQMessage advisoryMessage = new ActiveMQMessage();
            ConnectionContext context = new ConnectionContext();
            context.setSecurityContext(SecurityContext.BROKER_SECURITY_CONTEXT);
            context.setBroker(getBrokerService().getBroker());
            fireAdvisory(context, topic, null, null, advisoryMessage);
        } catch (Exception e) {
            handleFireFailure("now master broker", e);
        }
    }

    @Override
    public boolean sendToDeadLetterQueue(ConnectionContext context, MessageReference messageReference,
                                         Subscription subscription, Throwable poisonCause) {
        boolean wasDLQd = super.sendToDeadLetterQueue(context, messageReference, subscription, poisonCause);
        if (wasDLQd) {
            try {
                if (!messageReference.isAdvisory()) {
                    BaseDestination baseDestination = (BaseDestination) messageReference.getMessage().getRegionDestination();
                    ActiveMQTopic topic = AdvisorySupport.getMessageDLQdAdvisoryTopic(baseDestination.getActiveMQDestination());
                    Message payload = messageReference.getMessage().copy();
                    if (!baseDestination.isIncludeBodyForAdvisory()) {
                        payload.clearBody();
                    }
                    fireAdvisory(context, topic, payload);
                }
            } catch (Exception e) {
                handleFireFailure("add to DLQ", e);
            }
        }

        return wasDLQd;
    }

    @Override
    public void networkBridgeStarted(BrokerInfo brokerInfo, boolean createdByDuplex, String remoteIp) {
        try {
            if (brokerInfo != null) {
                ActiveMQMessage advisoryMessage = new ActiveMQMessage();
                advisoryMessage.setBooleanProperty("started", true);
                advisoryMessage.setBooleanProperty("createdByDuplex", createdByDuplex);
                advisoryMessage.setStringProperty("remoteIp", remoteIp);
                networkBridges.putIfAbsent(brokerInfo, advisoryMessage);

                ActiveMQTopic topic = AdvisorySupport.getNetworkBridgeAdvisoryTopic();

                ConnectionContext context = new ConnectionContext();
                context.setSecurityContext(SecurityContext.BROKER_SECURITY_CONTEXT);
                context.setBroker(getBrokerService().getBroker());
                fireAdvisory(context, topic, brokerInfo, null, advisoryMessage);
            }
        } catch (Exception e) {
            handleFireFailure("network bridge started", e);
        }
    }

    @Override
    public void networkBridgeStopped(BrokerInfo brokerInfo) {
        try {
            if (brokerInfo != null) {
                ActiveMQMessage advisoryMessage = new ActiveMQMessage();
                advisoryMessage.setBooleanProperty("started", false);
                networkBridges.remove(brokerInfo);

                ActiveMQTopic topic = AdvisorySupport.getNetworkBridgeAdvisoryTopic();

                ConnectionContext context = new ConnectionContext();
                context.setSecurityContext(SecurityContext.BROKER_SECURITY_CONTEXT);
                context.setBroker(getBrokerService().getBroker());
                fireAdvisory(context, topic, brokerInfo, null, advisoryMessage);
            }
        } catch (Exception e) {
            handleFireFailure("network bridge stopped", e);
        }
    }

    private void handleFireFailure(String message, Throwable cause) {
        LOG.warn("Failed to fire {} advisory, reason: {}", message, cause);
        LOG.debug("{} detail: {}", message, cause, cause);
    }

    protected void fireAdvisory(ConnectionContext context, ActiveMQTopic topic, Command command) throws Exception {
        fireAdvisory(context, topic, command, null);
    }

    protected void fireAdvisory(ConnectionContext context, ActiveMQTopic topic, Command command, ConsumerId targetConsumerId) throws Exception {
        ActiveMQMessage advisoryMessage = new ActiveMQMessage();
        fireAdvisory(context, topic, command, targetConsumerId, advisoryMessage);
    }

    protected void fireConsumerAdvisory(ConnectionContext context, ActiveMQDestination consumerDestination, ActiveMQTopic topic, Command command) throws Exception {
        fireConsumerAdvisory(context, consumerDestination, topic, command, null);
    }

    protected void fireConsumerAdvisory(ConnectionContext context, ActiveMQDestination consumerDestination, ActiveMQTopic topic, Command command, ConsumerId targetConsumerId) throws Exception {
        ActiveMQMessage advisoryMessage = new ActiveMQMessage();
        int count = 0;
        Set<Destination> set = getDestinations(consumerDestination);
        if (set != null) {
            for (Destination dest : set) {
                count += dest.getDestinationStatistics().getConsumers().getCount();
            }
        }
        advisoryMessage.setIntProperty(AdvisorySupport.MSG_PROPERTY_CONSUMER_COUNT, count);

        fireAdvisory(context, topic, command, targetConsumerId, advisoryMessage);
    }

    protected void fireProducerAdvisory(ConnectionContext context, ActiveMQDestination producerDestination, ActiveMQTopic topic, Command command) throws Exception {
        fireProducerAdvisory(context, producerDestination, topic, command, null);
    }

    protected void fireProducerAdvisory(ConnectionContext context, ActiveMQDestination producerDestination, ActiveMQTopic topic, Command command, ConsumerId targetConsumerId) throws Exception {
        ActiveMQMessage advisoryMessage = new ActiveMQMessage();
        int count = 0;
        if (producerDestination != null) {
            Set<Destination> set = getDestinations(producerDestination);
            if (set != null) {
                for (Destination dest : set) {
                    count += dest.getDestinationStatistics().getProducers().getCount();
                }
            }
        }
        advisoryMessage.setIntProperty("producerCount", count);
        fireAdvisory(context, topic, command, targetConsumerId, advisoryMessage);
    }

    public void fireAdvisory(ConnectionContext context, ActiveMQTopic topic, Command command, ConsumerId targetConsumerId, ActiveMQMessage advisoryMessage) throws Exception {
        if (getBrokerService().isStarted()) {
            //set properties
            advisoryMessage.setStringProperty(AdvisorySupport.MSG_PROPERTY_ORIGIN_BROKER_NAME, getBrokerName());
            String id = getBrokerId() != null ? getBrokerId().getValue() : "NOT_SET";
            advisoryMessage.setStringProperty(AdvisorySupport.MSG_PROPERTY_ORIGIN_BROKER_ID, id);

            String url = getBrokerService().getVmConnectorURI().toString();
            //try and find the URL on the transport connector and use if it exists else
            //try and find a default URL
            if (context.getConnector() instanceof TransportConnector
                    && ((TransportConnector) context.getConnector()).getPublishableConnectString() != null) {
                url = ((TransportConnector) context.getConnector()).getPublishableConnectString();
            } else if (getBrokerService().getDefaultSocketURIString() != null) {
                url = getBrokerService().getDefaultSocketURIString();
            }
            advisoryMessage.setStringProperty(AdvisorySupport.MSG_PROPERTY_ORIGIN_BROKER_URL, url);

            //set the data structure
            advisoryMessage.setDataStructure(command);
            advisoryMessage.setPersistent(false);
            advisoryMessage.setType(AdvisorySupport.ADIVSORY_MESSAGE_TYPE);
            advisoryMessage.setMessageId(new MessageId(advisoryProducerId, messageIdGenerator.getNextSequenceId()));
            advisoryMessage.setTargetConsumerId(targetConsumerId);
            advisoryMessage.setDestination(topic);
            advisoryMessage.setResponseRequired(false);
            advisoryMessage.setProducerId(advisoryProducerId);
            boolean originalFlowControl = context.isProducerFlowControl();
            final ProducerBrokerExchange producerExchange = new ProducerBrokerExchange();
            producerExchange.setConnectionContext(context);
            producerExchange.setMutable(true);
            producerExchange.setProducerState(new ProducerState(new ProducerInfo()));
            try {
                context.setProducerFlowControl(false);
                next.send(producerExchange, advisoryMessage);
            } finally {
                context.setProducerFlowControl(originalFlowControl);
            }
        }
    }

    public Map<ConnectionId, ConnectionInfo> getAdvisoryConnections() {
        return connections;
    }

    public Collection<ConsumerInfo> getAdvisoryConsumers() {
        consumersLock.readLock().lock();
        try {
            return new ArrayList<ConsumerInfo>(consumers.values());
        } finally {
            consumersLock.readLock().unlock();
        }
    }

    public Map<ProducerId, ProducerInfo> getAdvisoryProducers() {
        return producers;
    }

    public Map<ActiveMQDestination, DestinationInfo> getAdvisoryDestinations() {
        return destinations;
    }

    private class VirtualConsumerPair {
        private final VirtualDestination virtualDestination;

        //destination that matches this virtualDestination as part target
        //this is so we can keep track of more than one destination that might
        //match the virtualDestination and cause demand
        private final ActiveMQDestination activeMQDestination;

        public VirtualConsumerPair(VirtualDestination virtualDestination,
                ActiveMQDestination activeMQDestination) {
            super();
            this.virtualDestination = virtualDestination;
            this.activeMQDestination = activeMQDestination;
        }

        @Override
        public int hashCode() {
            final int prime = 31;
            int result = 1;
            result = prime * result + getOuterType().hashCode();
            result = prime
                    * result
                    + ((activeMQDestination == null) ? 0 : activeMQDestination
                            .hashCode());
            result = prime
                    * result
                    + ((virtualDestination == null) ? 0 : virtualDestination
                            .hashCode());
            return result;
        }

        @Override
        public boolean equals(Object obj) {
            if (this == obj)
                return true;
            if (obj == null)
                return false;
            if (getClass() != obj.getClass())
                return false;
            VirtualConsumerPair other = (VirtualConsumerPair) obj;
            if (!getOuterType().equals(other.getOuterType()))
                return false;
            if (activeMQDestination == null) {
                if (other.activeMQDestination != null)
                    return false;
            } else if (!activeMQDestination.equals(other.activeMQDestination))
                return false;
            if (virtualDestination == null) {
                if (other.virtualDestination != null)
                    return false;
            } else if (!virtualDestination.equals(other.virtualDestination))
                return false;
            return true;
        }

        @Override
        public String toString() {
            return "VirtualConsumerPair [virtualDestination=" + virtualDestination + ", activeMQDestination="
                    + activeMQDestination + "]";
        }

        private AdvisoryBroker getOuterType() {
            return AdvisoryBroker.this;
        }
    }
}<|MERGE_RESOLUTION|>--- conflicted
+++ resolved
@@ -453,14 +453,7 @@
                 }
                 ActiveMQMessage advisoryMessage = new ActiveMQMessage();
                 advisoryMessage.setStringProperty(AdvisorySupport.MSG_PROPERTY_MESSAGE_ID, payload.getMessageId().toString());
-<<<<<<< HEAD
-                ActiveMQDestination destination = payload.getDestination();
-                if (destination != null) {
-                    advisoryMessage.setStringProperty(AdvisorySupport.MSG_PROPERTY_DESTINATION, destination.getQualifiedName());
-                }
-=======
                 advisoryMessage.setStringProperty(AdvisorySupport.MSG_PROPERTY_DESTINATION, baseDestination.getActiveMQDestination().getQualifiedName());
->>>>>>> 27ce49f1
                 fireAdvisory(context, topic, payload, null, advisoryMessage);
             }
         } catch (Exception e) {
@@ -481,14 +474,7 @@
                 }
                 ActiveMQMessage advisoryMessage = new ActiveMQMessage();
                 advisoryMessage.setStringProperty(AdvisorySupport.MSG_PROPERTY_MESSAGE_ID, payload.getMessageId().toString());
-<<<<<<< HEAD
-                ActiveMQDestination destination = payload.getDestination();
-                if (destination != null) {
-                    advisoryMessage.setStringProperty(AdvisorySupport.MSG_PROPERTY_DESTINATION, destination.getQualifiedName());
-                }
-=======
                 advisoryMessage.setStringProperty(AdvisorySupport.MSG_PROPERTY_DESTINATION, baseDestination.getActiveMQDestination().getQualifiedName());
->>>>>>> 27ce49f1
                 fireAdvisory(context, topic, payload, null, advisoryMessage);
             }
         } catch (Exception e) {
@@ -513,15 +499,8 @@
                 }
                 advisoryMessage.setStringProperty(AdvisorySupport.MSG_PROPERTY_MESSAGE_ID, payload.getMessageId().toString());
                 advisoryMessage.setStringProperty(AdvisorySupport.MSG_PROPERTY_CONSUMER_ID, sub.getConsumerInfo().getConsumerId().toString());
-<<<<<<< HEAD
-                ActiveMQDestination destination = payload.getDestination();
-                if (destination != null) {
-                    advisoryMessage.setStringProperty(AdvisorySupport.MSG_PROPERTY_DESTINATION, destination.getQualifiedName());
-                }
-=======
                 advisoryMessage.setStringProperty(AdvisorySupport.MSG_PROPERTY_DESTINATION, baseDestination.getActiveMQDestination().getQualifiedName());
 
->>>>>>> 27ce49f1
                 fireAdvisory(context, topic, payload, null, advisoryMessage);
             }
         } catch (Exception e) {
