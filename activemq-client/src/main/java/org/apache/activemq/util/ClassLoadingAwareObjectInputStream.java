/**
 * Licensed to the Apache Software Foundation (ASF) under one or more
 * contributor license agreements.  See the NOTICE file distributed with
 * this work for additional information regarding copyright ownership.
 * The ASF licenses this file to You under the Apache License, Version 2.0
 * (the "License"); you may not use this file except in compliance with
 * the License.  You may obtain a copy of the License at
 *
 *      http://www.apache.org/licenses/LICENSE-2.0
 *
 * Unless required by applicable law or agreed to in writing, software
 * distributed under the License is distributed on an "AS IS" BASIS,
 * WITHOUT WARRANTIES OR CONDITIONS OF ANY KIND, either express or implied.
 * See the License for the specific language governing permissions and
 * limitations under the License.
 */
package org.apache.activemq.util;

import java.io.IOException;
import java.io.InputStream;
import java.io.ObjectInputStream;
import java.io.ObjectStreamClass;
import java.lang.reflect.Proxy;
import java.util.*;

import org.slf4j.Logger;
import org.slf4j.LoggerFactory;

public class ClassLoadingAwareObjectInputStream extends ObjectInputStream {

    private static final Logger LOG = LoggerFactory.getLogger(ClassLoadingAwareObjectInputStream.class);
    private static final ClassLoader FALLBACK_CLASS_LOADER =
        ClassLoadingAwareObjectInputStream.class.getClassLoader();

    public static final String[] serializablePackages;

    private List<String> trustedPackages = new ArrayList<String>();
    private boolean trustAllPackages = false;

    private final ClassLoader inLoader;

    static {
        serializablePackages = System.getProperty("org.apache.activemq.SERIALIZABLE_PACKAGES",
<<<<<<< HEAD
                    "java.lang,java.util,org.apache.activemq,org.fusesource.hawtbuf,com.thoughtworks.xstream.mapper").split(",");
=======
                    "java.lang,javax.security,java.util,org.apache.activemq,org.fusesource.hawtbuf,com.thoughtworks.xstream.mapper").split(",");
>>>>>>> 27ce49f1
    }

    public ClassLoadingAwareObjectInputStream(InputStream in) throws IOException {
        super(in);
        inLoader = in.getClass().getClassLoader();
        trustedPackages.addAll(Arrays.asList(serializablePackages));
    }

    @Override
    protected Class<?> resolveClass(ObjectStreamClass classDesc) throws IOException, ClassNotFoundException {
        ClassLoader cl = Thread.currentThread().getContextClassLoader();
        Class clazz = load(classDesc.getName(), cl, inLoader);
        checkSecurity(clazz);
        return clazz;
    }

    @Override
    protected Class<?> resolveProxyClass(String[] interfaces) throws IOException, ClassNotFoundException {
        ClassLoader cl = Thread.currentThread().getContextClassLoader();
        Class[] cinterfaces = new Class[interfaces.length];
        for (int i = 0; i < interfaces.length; i++) {
            cinterfaces[i] = load(interfaces[i], cl);
        }

        Class clazz = null;
        try {
            clazz = Proxy.getProxyClass(cl, cinterfaces);
        } catch (IllegalArgumentException e) {
            try {
                clazz = Proxy.getProxyClass(inLoader, cinterfaces);
            } catch (IllegalArgumentException e1) {
                // ignore
            }
            try {
                clazz = Proxy.getProxyClass(FALLBACK_CLASS_LOADER, cinterfaces);
            } catch (IllegalArgumentException e2) {
                // ignore
            }
        }

        if (clazz != null) {
            checkSecurity(clazz);
            return clazz;
        } else {
            throw new ClassNotFoundException(null);
        }
    }

    public static boolean isAllAllowed() {
        return serializablePackages.length == 1 && serializablePackages[0].equals("*");
    }

    private boolean trustAllPackages() {
        return trustAllPackages || (trustedPackages.size() == 1 && trustedPackages.get(0).equals("*"));
    }

    private void checkSecurity(Class clazz) throws ClassNotFoundException {
        if (!clazz.isPrimitive()) {
            if (clazz.getPackage() != null && !trustAllPackages()) {
               boolean found = false;
               for (String packageName : getTrustedPackages()) {
                   if (clazz.getPackage().getName().equals(packageName) || clazz.getPackage().getName().startsWith(packageName + ".")) {
                       found = true;
                       break;
                   }
               }
               if (!found) {
                   throw new ClassNotFoundException("Forbidden " + clazz + "! This class is not trusted to be serialized as ObjectMessage payload. Please take a look at http://activemq.apache.org/objectmessage.html for more information on how to configure trusted classes.");
               }
            }
        }
    }

    private Class<?> load(String className, ClassLoader... cl) throws ClassNotFoundException {
        // check for simple types first
        final Class<?> clazz = loadSimpleType(className);
        if (clazz != null) {
            LOG.trace("Loaded class: {} as simple type -> ", className, clazz);
            return clazz;
        }

        // try the different class loaders
        for (ClassLoader loader : cl) {
            LOG.trace("Attempting to load class: {} using classloader: {}", className, cl);
            try {
                Class<?> answer = Class.forName(className, false, loader);
                if (LOG.isTraceEnabled()) {
                    LOG.trace("Loaded class: {} using classloader: {} -> ", new Object[]{className, cl, answer});
                }
                return answer;
            } catch (ClassNotFoundException e) {
                LOG.trace("Class not found: {} using classloader: {}", className, cl);
                // ignore
            }
        }

        // and then the fallback class loader
        return Class.forName(className, false, FALLBACK_CLASS_LOADER);
    }

    /**
     * Load a simple type
     *
     * @param name the name of the class to load
     * @return the class or <tt>null</tt> if it could not be loaded
     */
    public static Class<?> loadSimpleType(String name) {
        // code from ObjectHelper.loadSimpleType in Apache Camel

        // special for byte[] or Object[] as its common to use
        if ("java.lang.byte[]".equals(name) || "byte[]".equals(name)) {
            return byte[].class;
        } else if ("java.lang.Byte[]".equals(name) || "Byte[]".equals(name)) {
            return Byte[].class;
        } else if ("java.lang.Object[]".equals(name) || "Object[]".equals(name)) {
            return Object[].class;
        } else if ("java.lang.String[]".equals(name) || "String[]".equals(name)) {
            return String[].class;
            // and these is common as well
        } else if ("java.lang.String".equals(name) || "String".equals(name)) {
            return String.class;
        } else if ("java.lang.Boolean".equals(name) || "Boolean".equals(name)) {
            return Boolean.class;
        } else if ("boolean".equals(name)) {
            return boolean.class;
        } else if ("java.lang.Integer".equals(name) || "Integer".equals(name)) {
            return Integer.class;
        } else if ("int".equals(name)) {
            return int.class;
        } else if ("java.lang.Long".equals(name) || "Long".equals(name)) {
            return Long.class;
        } else if ("long".equals(name)) {
            return long.class;
        } else if ("java.lang.Short".equals(name) || "Short".equals(name)) {
            return Short.class;
        } else if ("short".equals(name)) {
            return short.class;
        } else if ("java.lang.Byte".equals(name) || "Byte".equals(name)) {
            return Byte.class;
        } else if ("byte".equals(name)) {
            return byte.class;
        } else if ("java.lang.Float".equals(name) || "Float".equals(name)) {
            return Float.class;
        } else if ("float".equals(name)) {
            return float.class;
        } else if ("java.lang.Double".equals(name) || "Double".equals(name)) {
            return Double.class;
        } else if ("double".equals(name)) {
            return double.class;
        } else if ("void".equals(name)) {
            return void.class;
        }

        return null;
    }

    public List<String> getTrustedPackages() {
        return trustedPackages;
    }

    public void setTrustedPackages(List<String> trustedPackages) {
        this.trustedPackages = trustedPackages;
    }

    public void addTrustedPackage(String trustedPackage) {
        this.trustedPackages.add(trustedPackage);
    }

    public boolean isTrustAllPackages() {
        return trustAllPackages;
    }

    public void setTrustAllPackages(boolean trustAllPackages) {
        this.trustAllPackages = trustAllPackages;
    }
}<|MERGE_RESOLUTION|>--- conflicted
+++ resolved
@@ -41,11 +41,7 @@
 
     static {
         serializablePackages = System.getProperty("org.apache.activemq.SERIALIZABLE_PACKAGES",
-<<<<<<< HEAD
-                    "java.lang,java.util,org.apache.activemq,org.fusesource.hawtbuf,com.thoughtworks.xstream.mapper").split(",");
-=======
                     "java.lang,javax.security,java.util,org.apache.activemq,org.fusesource.hawtbuf,com.thoughtworks.xstream.mapper").split(",");
->>>>>>> 27ce49f1
     }
 
     public ClassLoadingAwareObjectInputStream(InputStream in) throws IOException {
