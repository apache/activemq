--- conflicted
+++ resolved
@@ -534,14 +534,6 @@
         if (firstFailure != null) {
             throw firstFailure;
         }
-<<<<<<< HEAD
-        if (socketHandlerThread != null) {
-            socketHandlerThread.interrupt();
-            socketHandlerThread = null;
-        }
-        super.doStop(stopper);
-=======
->>>>>>> 27ce49f1
     }
 
     @Override
