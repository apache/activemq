/**
 * Licensed to the Apache Software Foundation (ASF) under one or more
 * contributor license agreements.  See the NOTICE file distributed with
 * this work for additional information regarding copyright ownership.
 * The ASF licenses this file to You under the Apache License, Version 2.0
 * (the "License"); you may not use this file except in compliance with
 * the License.  You may obtain a copy of the License at
 *
 *      http://www.apache.org/licenses/LICENSE-2.0
 *
 * Unless required by applicable law or agreed to in writing, software
 * distributed under the License is distributed on an "AS IS" BASIS,
 * WITHOUT WARRANTIES OR CONDITIONS OF ANY KIND, either express or implied.
 * See the License for the specific language governing permissions and
 * limitations under the License.
 */
package org.apache.activemq.transport.stomp;

import java.io.DataOutputStream;
import java.io.IOException;
import java.util.HashMap;
import java.util.Map;

import javax.jms.Destination;
import javax.jms.JMSException;

import org.apache.activemq.command.ActiveMQBytesMessage;
import org.apache.activemq.command.ActiveMQDestination;
import org.apache.activemq.command.ActiveMQMessage;
import org.apache.activemq.command.ActiveMQTextMessage;
import org.apache.activemq.util.ByteArrayOutputStream;
import org.apache.activemq.util.ByteSequence;
import org.slf4j.Logger;
import org.slf4j.LoggerFactory;

/**
 * Implements ActiveMQ 4.0 translations
 */
public class LegacyFrameTranslator implements FrameTranslator {

    private static final Logger LOG = LoggerFactory.getLogger(LegacyFrameTranslator.class);

    @Override
    public ActiveMQMessage convertFrame(ProtocolConverter converter, StompFrame command) throws JMSException, ProtocolException {
        final Map<?, ?> headers = command.getHeaders();
        final ActiveMQMessage msg;
        /*
         * To reduce the complexity of this method perhaps a Chain of Responsibility
         * would be a better implementation
         */
        if (headers.containsKey(Stomp.Headers.AMQ_MESSAGE_TYPE)) {
            String intendedType = (String)headers.get(Stomp.Headers.AMQ_MESSAGE_TYPE);
            if(intendedType.equalsIgnoreCase("text")){
                ActiveMQTextMessage text = new ActiveMQTextMessage();
                try {
                    ByteArrayOutputStream bytes = new ByteArrayOutputStream(command.getContent().length + 4);
                    DataOutputStream data = new DataOutputStream(bytes);
                    data.writeInt(command.getContent().length);
                    data.write(command.getContent());
                    text.setContent(bytes.toByteSequence());
                    data.close();
                } catch (Throwable e) {
                    throw new ProtocolException("Text could not bet set: " + e, false, e);
                }
                msg = text;
            } else if(intendedType.equalsIgnoreCase("bytes")) {
                ActiveMQBytesMessage byteMessage = new ActiveMQBytesMessage();
                byteMessage.writeBytes(command.getContent());
                msg = byteMessage;
            } else {
                throw new ProtocolException("Unsupported message type '"+intendedType+"'",false);
            }
        }else if (headers.containsKey(Stomp.Headers.CONTENT_LENGTH)) {
            headers.remove(Stomp.Headers.CONTENT_LENGTH);
            ActiveMQBytesMessage bm = new ActiveMQBytesMessage();
            bm.writeBytes(command.getContent());
            msg = bm;
        } else {
            ActiveMQTextMessage text = new ActiveMQTextMessage();
            try {
                ByteArrayOutputStream bytes = new ByteArrayOutputStream(command.getContent().length + 4);
                DataOutputStream data = new DataOutputStream(bytes);
                data.writeInt(command.getContent().length);
                data.write(command.getContent());
                text.setContent(bytes.toByteSequence());
                data.close();
            } catch (Throwable e) {
                throw new ProtocolException("Text could not bet set: " + e, false, e);
            }
            msg = text;
        }
        FrameTranslator.Helper.copyStandardHeadersFromFrameToMessage(converter, command, msg, this);
        return msg;
    }

    @Override
    public StompFrame convertMessage(ProtocolConverter converter, ActiveMQMessage message) throws IOException, JMSException {
        StompFrame command = new StompFrame();
        command.setAction(Stomp.Responses.MESSAGE);
        Map<String, String> headers = new HashMap<String, String>(25);
        command.setHeaders(headers);

        FrameTranslator.Helper.copyStandardHeadersFromMessageToFrame(converter, message, command, this);

        if (message.getDataStructureType() == ActiveMQTextMessage.DATA_STRUCTURE_TYPE) {

            if (!message.isCompressed() && message.getContent() != null) {
                ByteSequence msgContent = message.getContent();
                if (msgContent.getLength() > 4) {
                    byte[] content = new byte[msgContent.getLength() - 4];
                    System.arraycopy(msgContent.data, 4, content, 0, content.length);
                    command.setContent(content);
                }
            } else {
                ActiveMQTextMessage msg = (ActiveMQTextMessage)message.copy();
                String messageText = msg.getText();
                if (messageText != null) {
                    command.setContent(msg.getText().getBytes("UTF-8"));
                }
            }

        } else if (message.getDataStructureType() == ActiveMQBytesMessage.DATA_STRUCTURE_TYPE) {

            ActiveMQBytesMessage msg = (ActiveMQBytesMessage)message.copy();
            msg.setReadOnlyBody(true);
            byte[] data = new byte[(int)msg.getBodyLength()];
            msg.readBytes(data);

            headers.put(Stomp.Headers.CONTENT_LENGTH, Integer.toString(data.length));
            command.setContent(data);
        }

        return command;
    }

    @Override
    public String convertDestination(ProtocolConverter converter, Destination d) {
        if (d == null) {
            return null;
        }
        ActiveMQDestination activeMQDestination = (ActiveMQDestination)d;
        String physicalName = activeMQDestination.getPhysicalName();

        String rc = converter.getCreatedTempDestinationName(activeMQDestination);
        if( rc!=null ) {
            return rc;
        }

        StringBuilder buffer = new StringBuilder();
        if (activeMQDestination.isQueue()) {
            if (activeMQDestination.isTemporary()) {
                buffer.append("/remote-temp-queue/");
            } else {
                buffer.append("/queue/");
            }
        } else {
            if (activeMQDestination.isTemporary()) {
                buffer.append("/remote-temp-topic/");
            } else {
                buffer.append("/topic/");
            }
        }
        buffer.append(physicalName);
        return buffer.toString();
    }

    @Override
    public ActiveMQDestination convertDestination(ProtocolConverter converter, String name, boolean forceFallback) throws ProtocolException {
        if (name == null) {
            return null;
        }

        // in case of space padding by a client we trim for the initial detection, on fallback use
        // the un-trimmed value.
        String originalName = name;
        name = name.trim();

        String[] destinations = name.split(",");
        if (destinations == null || destinations.length == 0) {
            destinations = new String[] { name };
        }

        StringBuilder destinationBuilder = new StringBuilder();
        for (int i = 0; i < destinations.length; ++i) {
            String destinationName = destinations[i];

            if (destinationName.startsWith("/queue/")) {
                destinationName = destinationName.substring("/queue/".length(), destinationName.length());
                destinationBuilder.append(ActiveMQDestination.QUEUE_QUALIFIED_PREFIX + destinationName);
            } else if (destinationName.startsWith("/topic/")) {
                destinationName = destinationName.substring("/topic/".length(), destinationName.length());
                destinationBuilder.append(ActiveMQDestination.TOPIC_QUALIFIED_PREFIX + destinationName);
            } else if (destinationName.startsWith("/remote-temp-queue/")) {
                destinationName = destinationName.substring("/remote-temp-queue/".length(), destinationName.length());
                destinationBuilder.append(ActiveMQDestination.TEMP_QUEUE_QUALIFED_PREFIX + destinationName);
            } else if (destinationName.startsWith("/remote-temp-topic/")) {
                destinationName = destinationName.substring("/remote-temp-topic/".length(), destinationName.length());
                destinationBuilder.append(ActiveMQDestination.TEMP_TOPIC_QUALIFED_PREFIX + destinationName);
            } else if (destinationName.startsWith("/temp-queue/")) {
                ActiveMQDestination converted = converter.createTempDestination(destinationName, false);
                destinationBuilder.append(converted.getQualifiedName());
            } else if (destinationName.startsWith("/temp-topic/")) {
                ActiveMQDestination converted = converter.createTempDestination(destinationName, true);
                destinationBuilder.append(converted.getQualifiedName());
            } else {
                if (forceFallback) {
                    String fallbackName = destinationName;
                    if (destinationName.length() == 1) {
                        // Use the original non-trimmed name instead
                        fallbackName = originalName;
<<<<<<< HEAD
                    }

                    try {
                        ActiveMQDestination fallback = ActiveMQDestination.getUnresolvableDestinationTransformer().transform(fallbackName);
                        if (fallback != null) {
                            destinationBuilder.append(fallback.getQualifiedName());
                            continue;
                        }
                    } catch (JMSException e) {
                        throw new ProtocolException("Illegal destination name: [" + fallbackName + "] -- ActiveMQ STOMP destinations "
                                + "must begin with one of: /queue/ /topic/ /temp-queue/ /temp-topic/", false, e);
                    }
=======
                    }

                    try {
                        ActiveMQDestination fallback = ActiveMQDestination.getUnresolvableDestinationTransformer().transform(fallbackName);
                        if (fallback != null) {
                            destinationBuilder.append(fallback.getQualifiedName());
                        }
                    } catch (JMSException e) {
                        throw new ProtocolException("Illegal destination name: [" + fallbackName + "] -- ActiveMQ STOMP destinations "
                                + "must begin with one of: /queue/ /topic/ /temp-queue/ /temp-topic/", false, e);
                    }
                } else {
                    throw new ProtocolException("Illegal destination name: [" + originalName + "] -- ActiveMQ STOMP destinations "
                                                + "must begin with one of: /queue/ /topic/ /temp-queue/ /temp-topic/");
>>>>>>> 27ce49f1
                }

                throw new ProtocolException("Illegal destination name: [" + originalName + "] -- ActiveMQ STOMP destinations "
                                            + "must begin with one of: /queue/ /topic/ /temp-queue/ /temp-topic/");
            }

            if (i < destinations.length - 1) {
                destinationBuilder.append(",");
            }
<<<<<<< HEAD
=======

            if (i < destinations.length - 1) {
                destinationBuilder.append(",");
            }
>>>>>>> 27ce49f1
        }

        LOG.trace("New Composite Destination name: {}", destinationBuilder);

        return ActiveMQDestination.createDestination(destinationBuilder.toString(), ActiveMQDestination.QUEUE_TYPE);
    }
}<|MERGE_RESOLUTION|>--- conflicted
+++ resolved
@@ -208,20 +208,6 @@
                     if (destinationName.length() == 1) {
                         // Use the original non-trimmed name instead
                         fallbackName = originalName;
-<<<<<<< HEAD
-                    }
-
-                    try {
-                        ActiveMQDestination fallback = ActiveMQDestination.getUnresolvableDestinationTransformer().transform(fallbackName);
-                        if (fallback != null) {
-                            destinationBuilder.append(fallback.getQualifiedName());
-                            continue;
-                        }
-                    } catch (JMSException e) {
-                        throw new ProtocolException("Illegal destination name: [" + fallbackName + "] -- ActiveMQ STOMP destinations "
-                                + "must begin with one of: /queue/ /topic/ /temp-queue/ /temp-topic/", false, e);
-                    }
-=======
                     }
 
                     try {
@@ -236,23 +222,12 @@
                 } else {
                     throw new ProtocolException("Illegal destination name: [" + originalName + "] -- ActiveMQ STOMP destinations "
                                                 + "must begin with one of: /queue/ /topic/ /temp-queue/ /temp-topic/");
->>>>>>> 27ce49f1
-                }
-
-                throw new ProtocolException("Illegal destination name: [" + originalName + "] -- ActiveMQ STOMP destinations "
-                                            + "must begin with one of: /queue/ /topic/ /temp-queue/ /temp-topic/");
+                }
             }
 
             if (i < destinations.length - 1) {
                 destinationBuilder.append(",");
             }
-<<<<<<< HEAD
-=======
-
-            if (i < destinations.length - 1) {
-                destinationBuilder.append(",");
-            }
->>>>>>> 27ce49f1
         }
 
         LOG.trace("New Composite Destination name: {}", destinationBuilder);
