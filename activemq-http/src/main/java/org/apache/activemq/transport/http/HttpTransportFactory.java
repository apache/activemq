--- conflicted
+++ resolved
@@ -67,17 +67,8 @@
         }
     }
 
-<<<<<<< HEAD
     protected WireFormat processWireFormat(final WireFormat wireFormat) {
         return wireFormat;
-=======
-    protected TextWireFormat asTextWireFormat(WireFormat wireFormat) {
-        if (wireFormat instanceof TextWireFormat) {
-            return (TextWireFormat)wireFormat;
-        }
-        LOG.trace("Not created with a TextWireFormat: {}", wireFormat);
-        return new XStreamWireFormat();
->>>>>>> a3f1aa0b
     }
 
     @Override
